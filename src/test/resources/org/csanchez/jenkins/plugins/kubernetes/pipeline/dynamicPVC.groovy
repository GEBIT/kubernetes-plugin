--- conflicted
+++ resolved
@@ -1,15 +1,10 @@
 podTemplate(workspaceVolume: dynamicPVC(requestsSize: "10Gi"), containers: [
-<<<<<<< HEAD
         containerTemplate(name: 'jnlp', image: 'jenkins/jnlp-slave:3.35-5-alpine', args: '${computer.jnlpmac} ${computer.name}')
-]) {
-=======
-        containerTemplate(name: 'jnlp', image: 'jenkins/jnlp-slave:3.10-1-alpine', args: '${computer.jnlpmac} ${computer.name}')
 ], yaml:'''
 spec:
   securityContext:
     fsGroup: 1000
 ''') {
->>>>>>> 61232d81
 
     node(POD_LABEL) {
         container(name: 'jnlp') {
