/*
 * The MIT License
 *
 * Copyright (c) 2016, Carlos Sanchez
 *
 * Permission is hereby granted, free of charge, to any person obtaining a copy
 * of this software and associated documentation files (the "Software"), to deal
 * in the Software without restriction, including without limitation the rights
 * to use, copy, modify, merge, publish, distribute, sublicense, and/or sell
 * copies of the Software, and to permit persons to whom the Software is
 * furnished to do so, subject to the following conditions:
 *
 * The above copyright notice and this permission notice shall be included in
 * all copies or substantial portions of the Software.
 *
 * THE SOFTWARE IS PROVIDED "AS IS", WITHOUT WARRANTY OF ANY KIND, EXPRESS OR
 * IMPLIED, INCLUDING BUT NOT LIMITED TO THE WARRANTIES OF MERCHANTABILITY,
 * FITNESS FOR A PARTICULAR PURPOSE AND NONINFRINGEMENT. IN NO EVENT SHALL THE
 * AUTHORS OR COPYRIGHT HOLDERS BE LIABLE FOR ANY CLAIM, DAMAGES OR OTHER
 * LIABILITY, WHETHER IN AN ACTION OF CONTRACT, TORT OR OTHERWISE, ARISING FROM,
 * OUT OF OR IN CONNECTION WITH THE SOFTWARE OR THE USE OR OTHER DEALINGS IN
 * THE SOFTWARE.
 */

package org.csanchez.jenkins.plugins.kubernetes.pipeline;

import static org.csanchez.jenkins.plugins.kubernetes.KubernetesTestUtil.*;
import static org.hamcrest.Matchers.hasEntry;
import static org.hamcrest.Matchers.hasSize;
import static org.junit.Assert.*;

import java.util.List;
import java.util.Map;
import java.util.Optional;
import java.util.logging.Level;
import java.util.logging.Logger;
import java.util.stream.Collectors;

import com.gargoylesoftware.htmlunit.html.DomNodeUtil;
import com.gargoylesoftware.htmlunit.html.HtmlElement;
import com.gargoylesoftware.htmlunit.html.HtmlPage;
import io.fabric8.kubernetes.api.model.Pod;
import io.fabric8.kubernetes.api.model.PodList;
import jenkins.model.Jenkins;
import org.csanchez.jenkins.plugins.kubernetes.KubernetesSlave;
import org.csanchez.jenkins.plugins.kubernetes.PodAnnotation;
import org.csanchez.jenkins.plugins.kubernetes.PodTemplate;
import org.jenkinsci.plugins.workflow.job.WorkflowRun;
import org.jenkinsci.plugins.workflow.support.steps.ExecutorStepExecution;
import org.jenkinsci.plugins.workflow.test.steps.SemaphoreStep;
import org.junit.Before;
import org.junit.Rule;
import org.junit.Test;
import org.junit.rules.TemporaryFolder;
import org.jvnet.hudson.test.Issue;
import org.jvnet.hudson.test.JenkinsRule;
import org.jvnet.hudson.test.JenkinsRuleNonLocalhost;

import hudson.model.Result;
import java.util.Locale;
import org.jvnet.hudson.test.MockAuthorizationStrategy;

/**
 * @author Carlos Sanchez
 */
public class KubernetesPipelineTest extends AbstractKubernetesPipelineTest {

    private static final Logger LOGGER = Logger.getLogger(KubernetesPipelineTest.class.getName());

    @Rule
    public TemporaryFolder tmp = new TemporaryFolder();

    @Before
    public void setUp() throws Exception {
        deletePods(cloud.connect(), getLabels(cloud, this, name), false);
        logs.capture(1000);
        assertNotNull(createJobThenScheduleRun());
    }

    @Test
    public void runInPod() throws Exception {
        SemaphoreStep.waitForStart("podTemplate/1", b);
        List<PodTemplate> templates = podTemplatesWithLabel(name.getMethodName(), cloud.getAllTemplates());
        assertThat(templates, hasSize(1));
        SemaphoreStep.success("podTemplate/1", null);

        // check if build failed
        assertTrue("Build has failed early: " + b.getResult(), b.isBuilding() || Result.SUCCESS.equals(b.getResult()));

        LOGGER.log(Level.INFO, "Found templates with label runInPod: {0}", templates);
        for (PodTemplate template : cloud.getAllTemplates()) {
            LOGGER.log(Level.INFO, "Cloud template \"{0}\" labels: {1}",
                    new Object[] { template.getName(), template.getLabelSet() });
        }

        Map<String, String> labels = getLabels(cloud, this, name);
        SemaphoreStep.waitForStart("pod/1", b);
        PodList pods = cloud.connect().pods().withLabels(labels).list();
        assertThat(
                "Expected one pod with labels " + labels + " but got: "
                        + pods.getItems().stream().map(pod -> pod.getMetadata()).collect(Collectors.toList()),
                pods.getItems(), hasSize(1));
        SemaphoreStep.success("pod/1", null);

        for (String msg : logs.getMessages()) {
            System.out.println(msg);
        }

        PodTemplate template = templates.get(0);
        List<PodAnnotation> annotations = template.getAnnotations();
        assertNotNull(annotations);
        boolean foundBuildUrl=false;
        for(PodAnnotation pd : annotations)
        {
            if(pd.getKey().equals("buildUrl"))
            {
                assertTrue(pd.getValue().contains(p.getUrl()));
                foundBuildUrl=true;
            }
        }
        assertTrue(foundBuildUrl);
        assertEquals(Integer.MAX_VALUE, template.getInstanceCap());
        assertThat(template.getLabelsMap(), hasEntry("jenkins/" + name.getMethodName(), "true"));

        Pod pod = pods.getItems().get(0);
        LOGGER.log(Level.INFO, "One pod found: {0}", pod);
        assertThat(pod.getMetadata().getLabels(), hasEntry("jenkins", "slave"));
        assertThat("Pod labels are wrong: " + pod, pod.getMetadata().getLabels(), hasEntry("jenkins/" + name.getMethodName(), "true"));

        r.assertBuildStatusSuccess(r.waitForCompletion(b));
        r.assertLogContains("script file contents: ", b);
        assertFalse("There are pods leftover after test execution, see previous logs",
                deletePods(cloud.connect(), getLabels(cloud, this, name), true));
    }

    @Test
    public void runIn2Pods() throws Exception {
        SemaphoreStep.waitForStart("podTemplate1/1", b);
        String label1 = name.getMethodName() + "-1";
        PodTemplate template1 = podTemplatesWithLabel(label1, cloud.getAllTemplates()).get(0);
        SemaphoreStep.success("podTemplate1/1", null);
        assertEquals(Integer.MAX_VALUE, template1.getInstanceCap());
        assertThat(template1.getLabelsMap(), hasEntry("jenkins/" + label1, "true"));
        SemaphoreStep.waitForStart("pod1/1", b);
        Map<String, String> labels1 = getLabels(cloud, this, name);
        labels1.put("jenkins/"+label1, "true");
        PodList pods = cloud.connect().pods().withLabels(labels1).list();
        assertTrue(!pods.getItems().isEmpty());
        SemaphoreStep.success("pod1/1", null);

        SemaphoreStep.waitForStart("podTemplate2/1", b);
        String label2 = name.getMethodName() + "-2";
        PodTemplate template2 = podTemplatesWithLabel(label2, cloud.getAllTemplates()).get(0);
        SemaphoreStep.success("podTemplate2/1", null);
        assertEquals(Integer.MAX_VALUE, template2.getInstanceCap());
        assertThat(template2.getLabelsMap(), hasEntry("jenkins/" + label2, "true"));
        assertNull(label2 + " should not inherit from anything", template2.getInheritFrom());
        SemaphoreStep.waitForStart("pod2/1", b);
        Map<String, String> labels2 = getLabels(cloud, this, name);
        labels1.put("jenkins/" + label2, "true");
        PodList pods2 = cloud.connect().pods().withLabels(labels2).list();
        assertTrue(!pods2.getItems().isEmpty());
        SemaphoreStep.success("pod2/1", null);
        r.assertBuildStatusSuccess(r.waitForCompletion(b));
        r.assertLogContains("script file contents: ", b);
        assertFalse("There are pods leftover after test execution, see previous logs",
                deletePods(cloud.connect(), getLabels(cloud, this, name), true));
    }

    private List<PodTemplate> podTemplatesWithLabel(String label, List<PodTemplate> templates) {
        return templates.stream().filter(t -> label.equals(t.getLabel())).collect(Collectors.toList());
    }

    @Issue("JENKINS-57893")
    @Test
    public void runInPodFromYaml() throws Exception {
        List<PodTemplate> templates = cloud.getTemplates();
        while (templates.isEmpty()) {
            LOGGER.log(Level.INFO, "Waiting for template to be created");
            templates = cloud.getTemplates();
            Thread.sleep(1000);
        }
        assertFalse(templates.isEmpty());
        PodTemplate template = templates.get(0);
        assertEquals(Integer.MAX_VALUE, template.getInstanceCap());
        r.assertBuildStatusSuccess(r.waitForCompletion(b));
        r.assertLogContains("script file contents: ", b);
        r.assertLogNotContains(CONTAINER_ENV_VAR_FROM_SECRET_VALUE, b);
        r.assertLogContains("INSIDE_CONTAINER_ENV_VAR_FROM_SECRET = ******** or " + CONTAINER_ENV_VAR_FROM_SECRET_VALUE.toUpperCase(Locale.ROOT) + "\n", b);
        assertFalse("There are pods leftover after test execution, see previous logs",
                deletePods(cloud.connect(), getLabels(cloud, this, name), true));
    }

    @Test
    public void runInPodWithDifferentShell() throws Exception {
        r.assertBuildStatus(Result.FAILURE,r.waitForCompletion(b));
        /* TODO instead the program fails with a IOException: Pipe closed from ContainerExecDecorator.doExec:
        r.assertLogContains("/bin/bash: no such file or directory", b);
        */
    }

    @Test
    public void runInPodWithMultipleContainers() throws Exception {
        r.assertBuildStatusSuccess(r.waitForCompletion(b));
        r.assertLogContains("[jnlp] jenkins/jnlp-slave:3.10-1-alpine", b);
        r.assertLogContains("[maven] maven:3.3.9-jdk-8-alpine", b);
        r.assertLogContains("[golang] golang:1.6.3-alpine", b);
        r.assertLogContains("My Kubernetes Pipeline", b);
        r.assertLogContains("my-mount", b);
        r.assertLogContains("Apache Maven 3.3.9", b);
    }

    @Test
    public void runInPodNested() throws Exception {
        r.assertBuildStatusSuccess(r.waitForCompletion(b));
        r.assertLogContains("[maven] maven:3.3.9-jdk-8-alpine", b);
        r.assertLogContains("[golang] golang:1.6.3-alpine", b);
        r.assertLogContains("Apache Maven 3.3.9", b);
        r.assertLogContains("go version go1.6.3", b);
    }

    @Issue("JENKINS-57548")
    @Test
    public void runInPodNestedExplicitInherit() throws Exception {
        r.assertBuildStatusSuccess(r.waitForCompletion(b));
        r.assertLogContains("[maven] maven:3.3.9-jdk-8-alpine", b);
        r.assertLogNotContains("[golang] golang:1.6.3-alpine", b);
        r.assertLogContains("Apache Maven 3.3.9", b);
        r.assertLogNotContains("go version go1.6.3", b);
    }

    @Issue("JENKINS-57893")
    @Test
    public void runInPodWithExistingTemplate() throws Exception {
        r.assertBuildStatusSuccess(r.waitForCompletion(b));
        r.assertLogContains("outside container", b);
        r.assertLogContains("inside container", b);
        assertEnvVars(r, b);
    }

    @Issue("JENKINS-57893")
    @Test
    public void runWithEnvVariables() throws Exception {
        r.assertBuildStatusSuccess(r.waitForCompletion(b));
        assertEnvVars(r, b);
        r.assertLogContains("OUTSIDE_CONTAINER_BUILD_NUMBER = 1\n", b);
        r.assertLogContains("INSIDE_CONTAINER_BUILD_NUMBER = 1\n", b);
        r.assertLogContains("OUTSIDE_CONTAINER_JOB_NAME = " + getProjectName() + "\n", b);
        r.assertLogContains("INSIDE_CONTAINER_JOB_NAME = " + getProjectName() +"\n", b);

        // check that we are getting the correct java home
        r.assertLogContains("INSIDE_JAVA_HOME =\n", b);
        r.assertLogContains("JNLP_JAVA_HOME = /usr/lib/jvm/java-1.8-openjdk\n", b);
        r.assertLogContains("JAVA7_HOME = /usr/lib/jvm/java-1.7-openjdk/jre\n", b);
        r.assertLogContains("JAVA8_HOME = /usr/lib/jvm/java-1.8-openjdk/jre\n", b);

        // check that we are not filtering too much
        r.assertLogContains("INSIDE_JAVA_HOME_X = java-home-x\n", b);
        r.assertLogContains("OUTSIDE_JAVA_HOME_X = java-home-x\n", b);
        r.assertLogContains("JNLP_JAVA_HOME_X = java-home-x\n", b);
        r.assertLogContains("JAVA7_HOME_X = java-home-x\n", b);
        r.assertLogContains("JAVA8_HOME_X = java-home-x\n", b);
    }

    @Test
    public void runWithEnvVariablesInContext() throws Exception {
        r.assertBuildStatusSuccess(r.waitForCompletion(b));
        r.assertLogContains("The initial value of POD_ENV_VAR is pod-env-var-value", b);
        r.assertLogContains("The value of POD_ENV_VAR outside container is /bin/mvn:pod-env-var-value", b);
        r.assertLogContains("The value of FROM_ENV_DEFINITION is ABC", b);
        r.assertLogContains("The value of FROM_WITHENV_DEFINITION is DEF", b);
        r.assertLogContains("The value of WITH_QUOTE is \"WITH_QUOTE", b);
        r.assertLogContains("The value of AFTER_QUOTE is AFTER_QUOTE\"", b);
        r.assertLogContains("The value of ESCAPED_QUOTE is \\\"ESCAPED_QUOTE", b);
        r.assertLogContains("The value of AFTER_ESCAPED_QUOTE is AFTER_ESCAPED_QUOTE\\\"", b);
        r.assertLogContains("The value of SINGLE_QUOTE is BEFORE'AFTER", b);
        r.assertLogContains("The value of WITH_NEWLINE is before newline\nafter newline", b);
        r.assertLogContains("The value of POD_ENV_VAR is /bin/mvn:pod-env-var-value", b);
        r.assertLogContains("The value of WILL.NOT is ", b);
    }

    private void assertEnvVars(JenkinsRuleNonLocalhost r2, WorkflowRun b) throws Exception {
        r.assertLogNotContains(POD_ENV_VAR_FROM_SECRET_VALUE, b);
        r.assertLogNotContains(CONTAINER_ENV_VAR_FROM_SECRET_VALUE, b);

        r.assertLogContains("INSIDE_CONTAINER_ENV_VAR = " + CONTAINER_ENV_VAR_VALUE + "\n", b);
        r.assertLogContains("INSIDE_CONTAINER_ENV_VAR_LEGACY = " + CONTAINER_ENV_VAR_VALUE + "\n", b);
        r.assertLogContains("INSIDE_CONTAINER_ENV_VAR_FROM_SECRET = ******** or " + CONTAINER_ENV_VAR_FROM_SECRET_VALUE.toUpperCase(Locale.ROOT) + "\n", b);
        r.assertLogContains("INSIDE_POD_ENV_VAR = " + POD_ENV_VAR_VALUE + "\n", b);
        r.assertLogContains("INSIDE_POD_ENV_VAR_FROM_SECRET = ******** or " + POD_ENV_VAR_FROM_SECRET_VALUE.toUpperCase(Locale.ROOT) + "\n", b);
        r.assertLogContains("INSIDE_GLOBAL = " + GLOBAL + "\n", b);

        r.assertLogContains("OUTSIDE_CONTAINER_ENV_VAR =\n", b);
        r.assertLogContains("OUTSIDE_CONTAINER_ENV_VAR_LEGACY =\n", b);
        r.assertLogContains("OUTSIDE_CONTAINER_ENV_VAR_FROM_SECRET = or\n", b);
        r.assertLogContains("OUTSIDE_POD_ENV_VAR = " + POD_ENV_VAR_VALUE + "\n", b);
        r.assertLogContains("OUTSIDE_POD_ENV_VAR_FROM_SECRET = ******** or " + POD_ENV_VAR_FROM_SECRET_VALUE.toUpperCase(Locale.ROOT) + "\n", b);
        r.assertLogContains("OUTSIDE_GLOBAL = " + GLOBAL + "\n", b);
    }

    @Test
    public void runWithOverriddenEnvVariables() throws Exception {
        r.assertBuildStatusSuccess(r.waitForCompletion(b));
        r.assertLogContains("OUTSIDE_CONTAINER_HOME_ENV_VAR = /home/jenkins\n", b);
        r.assertLogContains("INSIDE_CONTAINER_HOME_ENV_VAR = /root\n",b);
        r.assertLogContains("OUTSIDE_CONTAINER_POD_ENV_VAR = " + POD_ENV_VAR_VALUE + "\n", b);
        r.assertLogContains("INSIDE_CONTAINER_POD_ENV_VAR = " + CONTAINER_ENV_VAR_VALUE + "\n",b);
    }

    @Test
    public void supportComputerEnvVars() throws Exception {
        r.assertBuildStatusSuccess(r.waitForCompletion(b));
        r.assertLogContains("OPENJDK_BUILD_NUMBER: 1\n", b);
        r.assertLogContains("JNLP_BUILD_NUMBER: 1\n", b);
        r.assertLogContains("DEFAULT_BUILD_NUMBER: 1\n", b);

    }

    @Test
    public void runDirContext() throws Exception {
        r.assertBuildStatusSuccess(r.waitForCompletion(b));
        String workspace = "/home/jenkins/workspace/" + getProjectName();
        r.assertLogContains("initpwd is -" + workspace + "-", b);
        r.assertLogContains("dirpwd is -" + workspace + "/hz-", b);
        r.assertLogContains("postpwd is -" + workspace + "-", b);
    }

    @Test
    public void runInPodWithLivenessProbe() throws Exception {
        r.assertBuildStatusSuccess(r.waitForCompletion(b));
        r.assertLogContains("Still alive", b);
    }

    @Test
    public void runWithActiveDeadlineSeconds() throws Exception {
        SemaphoreStep.waitForStart("podTemplate/1", b);
        PodTemplate deadlineTemplate = cloud.getAllTemplates().stream().filter(x -> name.getMethodName().equals(x.getLabel())).findAny().orElse(null);
        assertNotNull(deadlineTemplate);
        SemaphoreStep.success("podTemplate/1", null);
        assertEquals(10, deadlineTemplate.getActiveDeadlineSeconds());
        r.assertLogNotContains("Hello from container!", b);
    }

    @Test
    public void runInPodWithRetention() throws Exception {
        r.assertBuildStatusSuccess(r.waitForCompletion(b));
        assertTrue(deletePods(cloud.connect(), getLabels(this, name), true));
    }

<<<<<<< HEAD
    @Issue("JENKINS-49707")
    @Test
    public void terminatedPod() throws Exception {
        r.waitForMessage("+ sleep", b);
        deletePods(cloud.connect(), getLabels(this, name), false);
        r.assertBuildStatus(Result.ABORTED, r.waitForCompletion(b));
        // TODO could use waitForMessage after #496
        while (!JenkinsRule.getLog(b).contains(new ExecutorStepExecution.RemovedNodeCause().getShortDescription())) {
            Thread.sleep(100);
        }
    }

=======
    @Test
    public void computerCantBeConfigured() throws Exception {
        r.jenkins.setSecurityRealm(r.createDummySecurityRealm());
        r.jenkins.setAuthorizationStrategy(new MockAuthorizationStrategy().
                grant(Jenkins.ADMINISTER).everywhere().to("admin"));
        SemaphoreStep.waitForStart("pod/1", b);
        Optional<KubernetesSlave> optionalNode = r.jenkins.getNodes().stream().filter(KubernetesSlave.class::isInstance).map(KubernetesSlave.class::cast).findAny();
        assertTrue(optionalNode.isPresent());
        KubernetesSlave node = optionalNode.get();

        JenkinsRule.WebClient wc = r.createWebClient().login("admin");
        wc.getOptions().setPrintContentOnFailingStatusCode(false);

        HtmlPage nodeIndex = wc.getPage(node);
        assertNotXPath(nodeIndex, "//*[text() = 'configure']");
        wc.assertFails(node.toComputer().getUrl()+"configure", 403);
        SemaphoreStep.success("pod/1", null);
    }

    private void assertNotXPath(HtmlPage page, String xpath) {
        HtmlElement documentElement = page.getDocumentElement();
        assertNull("There should not be an object that matches XPath:" + xpath, DomNodeUtil.selectSingleNode(documentElement, xpath));
    }
  
    @Issue("JENKINS-57717")
    @Test
    public void runInPodWithShowRawYamlFalse() throws Exception {
        r.assertBuildStatusSuccess(r.waitForCompletion(b));
        r.assertLogNotContains("value: container-env-var-value", b);
    }
>>>>>>> 0093c65a
}<|MERGE_RESOLUTION|>--- conflicted
+++ resolved
@@ -347,7 +347,6 @@
         assertTrue(deletePods(cloud.connect(), getLabels(this, name), true));
     }
 
-<<<<<<< HEAD
     @Issue("JENKINS-49707")
     @Test
     public void terminatedPod() throws Exception {
@@ -360,7 +359,6 @@
         }
     }
 
-=======
     @Test
     public void computerCantBeConfigured() throws Exception {
         r.jenkins.setSecurityRealm(r.createDummySecurityRealm());
@@ -391,5 +389,4 @@
         r.assertBuildStatusSuccess(r.waitForCompletion(b));
         r.assertLogNotContains("value: container-env-var-value", b);
     }
->>>>>>> 0093c65a
 }