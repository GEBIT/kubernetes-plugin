/*
 * The MIT License
 *
 * Copyright (c) 2016, Carlos Sanchez
 *
 * Permission is hereby granted, free of charge, to any person obtaining a copy
 * of this software and associated documentation files (the "Software"), to deal
 * in the Software without restriction, including without limitation the rights
 * to use, copy, modify, merge, publish, distribute, sublicense, and/or sell
 * copies of the Software, and to permit persons to whom the Software is
 * furnished to do so, subject to the following conditions:
 *
 * The above copyright notice and this permission notice shall be included in
 * all copies or substantial portions of the Software.
 *
 * THE SOFTWARE IS PROVIDED "AS IS", WITHOUT WARRANTY OF ANY KIND, EXPRESS OR
 * IMPLIED, INCLUDING BUT NOT LIMITED TO THE WARRANTIES OF MERCHANTABILITY,
 * FITNESS FOR A PARTICULAR PURPOSE AND NONINFRINGEMENT. IN NO EVENT SHALL THE
 * AUTHORS OR COPYRIGHT HOLDERS BE LIABLE FOR ANY CLAIM, DAMAGES OR OTHER
 * LIABILITY, WHETHER IN AN ACTION OF CONTRACT, TORT OR OTHERWISE, ARISING FROM,
 * OUT OF OR IN CONNECTION WITH THE SOFTWARE OR THE USE OR OTHER DEALINGS IN
 * THE SOFTWARE.
 */

package org.csanchez.jenkins.plugins.kubernetes.pipeline;

import static org.csanchez.jenkins.plugins.kubernetes.KubernetesTestUtil.*;
import static org.hamcrest.Matchers.*;
import static org.junit.Assert.*;

import java.util.Collections;
import java.util.List;
import java.util.Map;
import java.util.logging.Level;
import java.util.logging.Logger;
import java.util.stream.Collectors;

import org.csanchez.jenkins.plugins.kubernetes.PodTemplate;
import org.jenkinsci.plugins.workflow.cps.CpsFlowDefinition;
import org.jenkinsci.plugins.workflow.job.WorkflowJob;
import org.jenkinsci.plugins.workflow.job.WorkflowRun;
import org.jenkinsci.plugins.workflow.test.steps.SemaphoreStep;
import org.junit.Rule;
import org.junit.Test;
import org.junit.rules.TemporaryFolder;
import org.junit.rules.TestName;
import org.jvnet.hudson.test.JenkinsRuleNonLocalhost;

import hudson.model.Result;
import io.fabric8.kubernetes.api.model.NamespaceBuilder;
import io.fabric8.kubernetes.api.model.Pod;
import io.fabric8.kubernetes.api.model.PodList;
import io.fabric8.kubernetes.api.model.PodListBuilder;
import io.fabric8.kubernetes.client.KubernetesClient;

/**
 * @author Carlos Sanchez
 */
public class KubernetesPipelineTest extends AbstractKubernetesPipelineTest {

    private static final Logger LOGGER = Logger.getLogger(KubernetesPipelineTest.class.getName());

    @Rule
    public TemporaryFolder tmp = new TemporaryFolder();

    @Rule
    public TestName name = new TestName();

    @Test
    public void runInPod() throws Exception {
        deletePods(cloud.connect(), getLabels(cloud, this), false);

        WorkflowJob p = r.jenkins.createProject(WorkflowJob.class, "p");
        p.setDefinition(new CpsFlowDefinition(loadPipelineScript(name.getMethodName() + ".groovy"), true));

        logs.capture(1000);
        WorkflowRun b = p.scheduleBuild2(0).waitForStart();
        assertNotNull(b);

        List<PodTemplate> templates = null;
        while ((templates = podTemplatesWithLabel(name.getMethodName(), cloud.getAllTemplates())).isEmpty()) {
            LOGGER.log(Level.INFO, "Waiting for runInPod template to be created");
            Thread.sleep(1000);
        }
        LOGGER.log(Level.INFO, "Found templates with label runInPod: {0}", templates);
        for (PodTemplate template : cloud.getAllTemplates()) {
            LOGGER.log(Level.INFO, "Cloud template \"{0}\" labels: {1}",
                    new Object[] { template.getName(), template.getLabelSet() });
        }

        Map<String, String> labels = getLabels(cloud, this);
        PodList pods = new PodListBuilder().withItems(Collections.emptyList()).build();
        while (pods.getItems().isEmpty()) {
            LOGGER.log(Level.INFO, "Waiting for pods to be created with labels: {0}", labels);
            pods = cloud.connect().pods().withLabels(labels).list();
            Thread.sleep(1000);
        }

        for (String msg : logs.getMessages()) {
            System.out.println(msg);
        }

        assertThat(templates, hasSize(1));
        PodTemplate template = templates.get(0);
        assertEquals(Integer.MAX_VALUE, template.getInstanceCap());
        assertThat(template.getLabelsMap(), hasEntry("jenkins/" + name.getMethodName(), "true"));

        assertThat(pods.getItems(), hasSize(1));
        Pod pod = pods.getItems().get(0);
        LOGGER.log(Level.INFO, "One pod found: {0}", pod);
        assertThat(pod.getMetadata().getLabels(), hasEntry("jenkins", "slave"));
        assertThat(pod.getMetadata().getLabels(), hasEntry("jenkins/" + name.getMethodName(), "true"));

        r.assertBuildStatusSuccess(r.waitForCompletion(b));
        r.assertLogContains("script file contents: ", b);
        assertFalse("There are pods leftover after test execution, see previous logs",
                deletePods(cloud.connect(), getLabels(cloud, this), true));
    }

<<<<<<< HEAD
    private List<PodTemplate> podTemplatesWithLabel(String label, List<PodTemplate> templates) {
        return templates.stream().filter(t -> label.equals(t.getLabel())).collect(Collectors.toList());
=======
    @Test
    public void runIn2Pods() throws Exception {
        deletePods(cloud.connect(), getLabels(cloud, this), false);

        WorkflowJob p = r.jenkins.createProject(WorkflowJob.class, "p");
        p.setDefinition(new CpsFlowDefinition(loadPipelineScript(name.getMethodName() + ".groovy"), true));
        WorkflowRun b = p.scheduleBuild2(0).waitForStart();
        assertNotNull(b);
        SemaphoreStep.waitForStart("podTemplate1/1", b);
        PodTemplate template1 = podTemplateWithLabel("mypod", cloud.getAllTemplates());
        SemaphoreStep.success("podTemplate1/1", null);
        assertEquals(Integer.MAX_VALUE, template1.getInstanceCap());
        assertThat(template1.getLabelsMap(), hasEntry("jenkins/mypod", "true"));
        SemaphoreStep.waitForStart("pod1/1", b);
        Map<String, String> labels1 = getLabels(cloud, this);
        labels1.put("jenkins/mypod", "true");
        PodList pods = cloud.connect().pods().withLabels(labels1).list();
        assertTrue(!pods.getItems().isEmpty());
        SemaphoreStep.success("pod1/1", null);

        SemaphoreStep.waitForStart("podTemplate2/1", b);
        PodTemplate template2 = podTemplateWithLabel("mypod2", cloud.getAllTemplates());
        SemaphoreStep.success("podTemplate2/1", null);
        assertEquals(Integer.MAX_VALUE, template2.getInstanceCap());
        assertThat(template2.getLabelsMap(), hasEntry("jenkins/mypod2", "true"));
        assertNull("mypod2 should not inherit from anything", template2.getInheritFrom());
        SemaphoreStep.waitForStart("pod2/1", b);
        Map<String, String> labels2 = getLabels(cloud, this);
        labels1.put("jenkins/mypod2", "true");
        PodList pods2 = cloud.connect().pods().withLabels(labels2).list();
        assertTrue(!pods2.getItems().isEmpty());
        SemaphoreStep.success("pod2/1", null);
        r.assertBuildStatusSuccess(r.waitForCompletion(b));
        r.assertLogContains("script file contents: ", b);
        assertFalse("There are pods leftover after test execution, see previous logs",
                deletePods(cloud.connect(), getLabels(cloud, this), true));
    }

    private PodTemplate podTemplateWithLabel(String label, List<PodTemplate> templates) {
        return templates != null ? templates.stream().filter(t -> label.equals(t.getLabel())).findFirst().orElse(null)
                : null;
>>>>>>> 4f4c69b1
    }

    @Test
    public void runInPodFromYaml() throws Exception {
        deletePods(cloud.connect(), getLabels(cloud, this), false);

        WorkflowJob p = r.jenkins.createProject(WorkflowJob.class, "p");
        p.setDefinition(new CpsFlowDefinition(loadPipelineScript("runInPodFromYaml.groovy"), true));
        WorkflowRun b = p.scheduleBuild2(0).waitForStart();
        assertNotNull(b);
        List<PodTemplate> templates = cloud.getTemplates();
        while (templates.isEmpty()) {
            LOGGER.log(Level.INFO, "Waiting for template to be created");
            templates = cloud.getTemplates();
            Thread.sleep(1000);
        }
        assertFalse(templates.isEmpty());
        PodTemplate template = templates.get(0);
        assertEquals(Integer.MAX_VALUE, template.getInstanceCap());
        r.assertBuildStatusSuccess(r.waitForCompletion(b));
        r.assertLogContains("script file contents: ", b);
        assertFalse("There are pods leftover after test execution, see previous logs",
                deletePods(cloud.connect(), getLabels(cloud, this), true));
    }

    public void runInPodWithDifferentShell() throws Exception {
        WorkflowJob p = r.jenkins.createProject(WorkflowJob.class, "p");
        p.setDefinition(new CpsFlowDefinition(loadPipelineScript("runInPodWithDifferentShell.groovy"), true));
        WorkflowRun b = p.scheduleBuild2(0).waitForStart();
        assertNotNull(b);
        r.assertBuildStatus(Result.FAILURE,r.waitForCompletion(b));
        r.assertLogContains("/bin/bash: no such file or directory", b);
    }

    @Test
    public void runInPodWithMultipleContainers() throws Exception {
        WorkflowJob p = r.jenkins.createProject(WorkflowJob.class, "p");
        p.setDefinition(new CpsFlowDefinition(loadPipelineScript("runInPodWithMultipleContainers.groovy"), true));
        WorkflowRun b = p.scheduleBuild2(0).waitForStart();
        assertNotNull(b);
        r.assertBuildStatusSuccess(r.waitForCompletion(b));
        r.assertLogContains("[jnlp] jenkins/jnlp-slave:3.10-1-alpine", b);
        r.assertLogContains("[maven] maven:3.3.9-jdk-8-alpine", b);
        r.assertLogContains("[golang] golang:1.6.3-alpine", b);
        r.assertLogContains("My Kubernetes Pipeline", b);
        r.assertLogContains("my-mount", b);
        r.assertLogContains("Apache Maven 3.3.9", b);
    }

    @Test
    public void runInPodNested() throws Exception {
        WorkflowJob p = r.jenkins.createProject(WorkflowJob.class, "p");
        p.setDefinition(new CpsFlowDefinition(loadPipelineScript("runInPodNested.groovy"), true));
        WorkflowRun b = p.scheduleBuild2(0).waitForStart();
        assertNotNull(b);
        r.assertBuildStatusSuccess(r.waitForCompletion(b));
        r.assertLogContains("[maven] maven:3.3.9-jdk-8-alpine", b);
        r.assertLogContains("[golang] golang:1.6.3-alpine", b);
        r.assertLogContains("Apache Maven 3.3.9", b);
        r.assertLogContains("go version go1.6.3", b);
    }

    @Test
    public void runInPodWithExistingTemplate() throws Exception {
        WorkflowJob p = r.jenkins.createProject(WorkflowJob.class, "p");
        p.setDefinition(new CpsFlowDefinition(loadPipelineScript("runInPodWithExistingTemplate.groovy")
                , true));
        WorkflowRun b = p.scheduleBuild2(0).waitForStart();
        assertNotNull(b);
        r.assertBuildStatusSuccess(r.waitForCompletion(b));
        r.assertLogContains("outside container", b);
        r.assertLogContains("inside container", b);
    }

    @Test
    public void runWithEnvVariables() throws Exception {
        WorkflowJob p = r.jenkins.createProject(WorkflowJob.class, "runWithEnvVariables");
        p.setDefinition(new CpsFlowDefinition(loadPipelineScript("runWithEnvVars.groovy"), true));
        WorkflowRun b = p.scheduleBuild2(0).waitForStart();
        assertNotNull(b);
        r.assertBuildStatusSuccess(r.waitForCompletion(b));
        assertEnvVars(r, b);
        r.assertLogContains("OUTSIDE_CONTAINER_BUILD_NUMBER = 1\n", b);
        r.assertLogContains("INSIDE_CONTAINER_BUILD_NUMBER = 1\n", b);
        r.assertLogContains("OUTSIDE_CONTAINER_JOB_NAME = runWithEnvVariables\n", b);
        r.assertLogContains("INSIDE_CONTAINER_JOB_NAME = runWithEnvVariables\n", b);

        // check that we are getting the correct java home
        r.assertLogContains("INSIDE_JAVA_HOME =\n", b);
        r.assertLogContains("JNLP_JAVA_HOME = /usr/lib/jvm/java-1.8-openjdk\n", b);
        r.assertLogContains("JAVA7_HOME = /usr/lib/jvm/java-1.7-openjdk/jre\n", b);
        r.assertLogContains("JAVA8_HOME = /usr/lib/jvm/java-1.8-openjdk/jre\n", b);

        // check that we are not filtering too much
        r.assertLogContains("INSIDE_JAVA_HOME_X = java-home-x\n", b);
        r.assertLogContains("OUTSIDE_JAVA_HOME_X = java-home-x\n", b);
        r.assertLogContains("JNLP_JAVA_HOME_X = java-home-x\n", b);
        r.assertLogContains("JAVA7_HOME_X = java-home-x\n", b);
        r.assertLogContains("JAVA8_HOME_X = java-home-x\n", b);
    }

    @Test
    public void runWithEnvVariablesInContext() throws Exception {
        WorkflowJob p = r.jenkins.createProject(WorkflowJob.class, "p");
        p.setDefinition(new CpsFlowDefinition(loadPipelineScript("runWithEnvVarsFromContext.groovy"), true));
        WorkflowRun b = p.scheduleBuild2(0).waitForStart();
        assertNotNull(b);
        r.assertBuildStatusSuccess(r.waitForCompletion(b));
        r.assertLogContains("The initial value of POD_ENV_VAR is pod-env-var-value", b);
        r.assertLogContains("The value of POD_ENV_VAR outside container is /bin/mvn:pod-env-var-value", b);
        r.assertLogContains("The value of FROM_ENV_DEFINITION is ABC", b);
        r.assertLogContains("The value of FROM_WITHENV_DEFINITION is DEF", b);
        r.assertLogContains("The value of WITH_QUOTE is \"WITH_QUOTE", b);
        r.assertLogContains("The value of AFTER_QUOTE is AFTER_QUOTE\"", b);
        r.assertLogContains("The value of ESCAPED_QUOTE is \\\"ESCAPED_QUOTE", b);
        r.assertLogContains("The value of AFTER_ESCAPED_QUOTE is AFTER_ESCAPED_QUOTE\\\"", b);
        r.assertLogContains("The value of SINGLE_QUOTE is BEFORE'AFTER", b);
        r.assertLogContains("The value of WITH_NEWLINE is before newline\nafter newline", b);
        r.assertLogContains("The value of POD_ENV_VAR is /bin/mvn:pod-env-var-value", b);
        r.assertLogContains("The value of WILL.NOT is ", b);
    }

    @Test
    public void runWithExistingEnvVariables() throws Exception {
        WorkflowJob p = r.jenkins.createProject(WorkflowJob.class, "p");
        p.setDefinition(new CpsFlowDefinition(loadPipelineScript("runInPodWithExistingTemplate.groovy"), true));
        WorkflowRun b = p.scheduleBuild2(0).waitForStart();
        assertNotNull(b);
        r.assertBuildStatusSuccess(r.waitForCompletion(b));
        assertEnvVars(r, b);
    }

    private void assertEnvVars(JenkinsRuleNonLocalhost r2, WorkflowRun b) throws Exception {
        r.assertLogContains("INSIDE_CONTAINER_ENV_VAR = " + CONTAINER_ENV_VAR_VALUE + "\n", b);
        r.assertLogContains("INSIDE_CONTAINER_ENV_VAR_LEGACY = " + CONTAINER_ENV_VAR_VALUE + "\n", b);
        r.assertLogContains("INSIDE_CONTAINER_ENV_VAR_FROM_SECRET = " + CONTAINER_ENV_VAR_FROM_SECRET_VALUE + "\n", b);
        r.assertLogContains("INSIDE_POD_ENV_VAR = " + POD_ENV_VAR_VALUE + "\n", b);
        r.assertLogContains("INSIDE_POD_ENV_VAR_FROM_SECRET = " + POD_ENV_VAR_FROM_SECRET_VALUE + "\n", b);
        r.assertLogContains("INSIDE_GLOBAL = " + GLOBAL + "\n", b);

        r.assertLogContains("OUTSIDE_CONTAINER_ENV_VAR =\n", b);
        r.assertLogContains("OUTSIDE_CONTAINER_ENV_VAR_LEGACY =\n", b);
        r.assertLogContains("OUTSIDE_CONTAINER_ENV_VAR_FROM_SECRET =\n", b);
        r.assertLogContains("OUTSIDE_POD_ENV_VAR = " + POD_ENV_VAR_VALUE + "\n", b);
        r.assertLogContains("OUTSIDE_POD_ENV_VAR_FROM_SECRET = " + POD_ENV_VAR_FROM_SECRET_VALUE + "\n", b);
        r.assertLogContains("OUTSIDE_GLOBAL = " + GLOBAL + "\n", b);

    }

    @Test
    public void runWithOverriddenEnvVariables() throws Exception {
        WorkflowJob p = r.jenkins.createProject(WorkflowJob.class, "p");
        p.setDefinition(new CpsFlowDefinition(loadPipelineScript("runWithOverriddenEnvVars.groovy"), true));
        WorkflowRun b = p.scheduleBuild2(0).waitForStart();
        assertNotNull(b);
        r.assertBuildStatusSuccess(r.waitForCompletion(b));
        r.assertLogContains("OUTSIDE_CONTAINER_HOME_ENV_VAR = /home/jenkins\n", b);
        r.assertLogContains("INSIDE_CONTAINER_HOME_ENV_VAR = /root\n",b);
        r.assertLogContains("OUTSIDE_CONTAINER_POD_ENV_VAR = " + POD_ENV_VAR_VALUE + "\n", b);
        r.assertLogContains("INSIDE_CONTAINER_POD_ENV_VAR = " + CONTAINER_ENV_VAR_VALUE + "\n",b);
    }

    @Test
    public void supportComputerEnvVars() throws Exception {
        WorkflowJob p = r.jenkins.createProject(WorkflowJob.class, "p");
        p.setDefinition(new CpsFlowDefinition(loadPipelineScript("buildPropertyVars.groovy"), true));
        WorkflowRun b = p.scheduleBuild2(0).waitForStart();
        assertNotNull(b);
        r.assertBuildStatusSuccess(r.waitForCompletion(b));
        r.assertLogContains("OPENJDK_BUILD_NUMBER: 1\n", b);
        r.assertLogContains("JNLP_BUILD_NUMBER: 1\n", b);
        r.assertLogContains("DEFAULT_BUILD_NUMBER: 1\n", b);

    }

    @Test
    public void runJobWithSpaces() throws Exception {
        WorkflowJob p = r.jenkins.createProject(WorkflowJob.class, "p with spaces");
        p.setDefinition(new CpsFlowDefinition(loadPipelineScript("runJobWithSpaces.groovy"), true));
        WorkflowRun b = p.scheduleBuild2(0).waitForStart();
        assertNotNull(b);
        r.assertBuildStatusSuccess(r.waitForCompletion(b));
        r.assertLogContains("pwd is -/home/jenkins/workspace/p with spaces-", b);
    }

    @Test
    public void runDirContext() throws Exception {
        WorkflowJob p = r.jenkins.createProject(WorkflowJob.class, "job with dir");
        p.setDefinition(new CpsFlowDefinition(loadPipelineScript("runDirContext.groovy"), true));
        WorkflowRun b = p.scheduleBuild2(0).waitForStart();
        assertNotNull(b);
        r.assertBuildStatusSuccess(r.waitForCompletion(b));
        String workspace = "/home/jenkins/workspace/job with dir";
        r.assertLogContains("initpwd is -" + workspace + "-", b);
        r.assertLogContains("dirpwd is -" + workspace + "/hz-", b);
        r.assertLogContains("postpwd is -" + workspace + "-", b);
    }

    @Test
    public void runWithCloudOverriddenNamespace() throws Exception {
        String overriddenNamespace = testingNamespace + "-overridden-namespace";
        cloud.setNamespace(overriddenNamespace);
        KubernetesClient client = cloud.connect();
        // Run in our own testing namespace
        if (client.namespaces().withName(overriddenNamespace).get() == null) {
            client.namespaces().createOrReplace(
                    new NamespaceBuilder().withNewMetadata().withName(overriddenNamespace).endMetadata().build());
        }

        WorkflowJob p = r.jenkins.createProject(WorkflowJob.class, "overriddenNamespace");
        p.setDefinition(new CpsFlowDefinition(loadPipelineScript(name.getMethodName()+".groovy"), true));

        WorkflowRun b = p.scheduleBuild2(0).waitForStart();
        assertNotNull(b);

        r.assertBuildStatusSuccess(r.waitForCompletion(b));
        r.assertLogContains(overriddenNamespace, b);
    }

    @Test
    /**
     * Step namespace should have priority over anything else.
     */
    public void runWithStepOverriddenNamespace() throws Exception {
        String overriddenNamespace = testingNamespace + "-overridden-namespace";
        String stepNamespace = testingNamespace + "-overridden-namespace2";
        cloud.setNamespace(overriddenNamespace);
        KubernetesClient client = cloud.connect();
        // Run in our own testing namespace
        if (client.namespaces().withName(stepNamespace).get() == null) {
            client.namespaces().createOrReplace(
                    new NamespaceBuilder().withNewMetadata().withName(stepNamespace).endMetadata().build());
        }

        WorkflowJob p = r.jenkins.createProject(WorkflowJob.class, "stepOverriddenNamespace");
        p.setDefinition(new CpsFlowDefinition(loadPipelineScript(name.getMethodName()+".groovy")
                .replace("OVERRIDDEN_NAMESPACE", stepNamespace), true));

        WorkflowRun b = p.scheduleBuild2(0).waitForStart();
        assertNotNull(b);

        r.assertBuildStatusSuccess(r.waitForCompletion(b));
        r.assertLogContains(stepNamespace, b);
    }

    @Test
    public void runInPodWithLivenessProbe() throws Exception {
        WorkflowJob p = r.jenkins.createProject(WorkflowJob.class, "pod with liveness probe");
        p.setDefinition(new CpsFlowDefinition(loadPipelineScript("runInPodWithLivenessProbe.groovy")
                , true));
        WorkflowRun b = p.scheduleBuild2(0).waitForStart();
        assertNotNull(b);
        r.assertBuildStatusSuccess(r.waitForCompletion(b));
        r.assertLogContains("Still alive", b);
    }

    @Test
    public void runWithActiveDeadlineSeconds() throws Exception {
        WorkflowJob p = r.jenkins.createProject(WorkflowJob.class, "Deadline");
        p.setDefinition(new CpsFlowDefinition(loadPipelineScript("runWithActiveDeadlineSeconds.groovy")
                , true));
        WorkflowRun b = p.scheduleBuild2(0).waitForStart();
        assertNotNull(b);

        r.waitForMessage("podTemplate", b);

        PodTemplate deadlineTemplate = cloud.getAllTemplates().stream().filter(x -> x.getLabel() == "runWithActiveDeadlineSeconds").findAny().orElse(null);

        assertNotNull(deadlineTemplate);
        assertEquals(10, deadlineTemplate.getActiveDeadlineSeconds());
        r.assertLogNotContains("Hello from container!", b);
    }

    @Test
    public void runInPodWithRetention() throws Exception {
        deletePods(cloud.connect(), getLabels(cloud, this), false);
        WorkflowJob p = r.jenkins.createProject(WorkflowJob.class, "pod with retention");
        p.setDefinition(new CpsFlowDefinition(loadPipelineScript("runInPodWithRetention.groovy"), true));
        WorkflowRun b = p.scheduleBuild2(0).waitForStart();
        r.assertBuildStatusSuccess(r.waitForCompletion(b));
        assertTrue(deletePods(cloud.connect(), getLabels(this), true));
    }
}<|MERGE_RESOLUTION|>--- conflicted
+++ resolved
@@ -117,10 +117,6 @@
                 deletePods(cloud.connect(), getLabels(cloud, this), true));
     }
 
-<<<<<<< HEAD
-    private List<PodTemplate> podTemplatesWithLabel(String label, List<PodTemplate> templates) {
-        return templates.stream().filter(t -> label.equals(t.getLabel())).collect(Collectors.toList());
-=======
     @Test
     public void runIn2Pods() throws Exception {
         deletePods(cloud.connect(), getLabels(cloud, this), false);
@@ -130,7 +126,7 @@
         WorkflowRun b = p.scheduleBuild2(0).waitForStart();
         assertNotNull(b);
         SemaphoreStep.waitForStart("podTemplate1/1", b);
-        PodTemplate template1 = podTemplateWithLabel("mypod", cloud.getAllTemplates());
+        PodTemplate template1 = podTemplatesWithLabel("mypod", cloud.getAllTemplates()).get(0);
         SemaphoreStep.success("podTemplate1/1", null);
         assertEquals(Integer.MAX_VALUE, template1.getInstanceCap());
         assertThat(template1.getLabelsMap(), hasEntry("jenkins/mypod", "true"));
@@ -142,7 +138,7 @@
         SemaphoreStep.success("pod1/1", null);
 
         SemaphoreStep.waitForStart("podTemplate2/1", b);
-        PodTemplate template2 = podTemplateWithLabel("mypod2", cloud.getAllTemplates());
+        PodTemplate template2 = podTemplatesWithLabel("mypod2", cloud.getAllTemplates()).get(0);
         SemaphoreStep.success("podTemplate2/1", null);
         assertEquals(Integer.MAX_VALUE, template2.getInstanceCap());
         assertThat(template2.getLabelsMap(), hasEntry("jenkins/mypod2", "true"));
@@ -159,10 +155,8 @@
                 deletePods(cloud.connect(), getLabels(cloud, this), true));
     }
 
-    private PodTemplate podTemplateWithLabel(String label, List<PodTemplate> templates) {
-        return templates != null ? templates.stream().filter(t -> label.equals(t.getLabel())).findFirst().orElse(null)
-                : null;
->>>>>>> 4f4c69b1
+    private List<PodTemplate> podTemplatesWithLabel(String label, List<PodTemplate> templates) {
+        return templates.stream().filter(t -> label.equals(t.getLabel())).collect(Collectors.toList());
     }
 
     @Test
