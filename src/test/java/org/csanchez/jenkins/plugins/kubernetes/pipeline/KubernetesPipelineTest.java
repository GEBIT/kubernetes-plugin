--- conflicted
+++ resolved
@@ -24,11 +24,7 @@
 
 package org.csanchez.jenkins.plugins.kubernetes.pipeline;
 
-<<<<<<< HEAD
-import static java.util.Arrays.asList;
-=======
 import static java.util.Arrays.*;
->>>>>>> 85d847d7
 import static org.csanchez.jenkins.plugins.kubernetes.KubernetesTestUtil.*;
 import static org.junit.Assert.*;
 
@@ -38,19 +34,14 @@
 import java.util.Map;
 import java.util.logging.Level;
 
-import com.google.common.collect.ImmutableMap;
-import io.fabric8.kubernetes.api.model.ObjectMeta;
-import io.fabric8.kubernetes.api.model.Secret;
 import org.apache.commons.compress.utils.IOUtils;
-<<<<<<< HEAD
-import org.csanchez.jenkins.plugins.kubernetes.*;
-=======
 import org.csanchez.jenkins.plugins.kubernetes.ContainerEnvVar;
+import org.csanchez.jenkins.plugins.kubernetes.ContainerSecretEnvVar;
 import org.csanchez.jenkins.plugins.kubernetes.ContainerTemplate;
 import org.csanchez.jenkins.plugins.kubernetes.KubernetesCloud;
 import org.csanchez.jenkins.plugins.kubernetes.PodEnvVar;
+import org.csanchez.jenkins.plugins.kubernetes.PodSecretEnvVar;
 import org.csanchez.jenkins.plugins.kubernetes.PodTemplate;
->>>>>>> 85d847d7
 import org.jenkinsci.plugins.workflow.cps.CpsFlowDefinition;
 import org.jenkinsci.plugins.workflow.job.WorkflowJob;
 import org.jenkinsci.plugins.workflow.job.WorkflowRun;
@@ -183,7 +174,6 @@
     }
 
     @Test
-<<<<<<< HEAD
     public void runInPodWithExistingContainerSecretEnvVariable() throws Exception {
         WorkflowJob p = r.jenkins.createProject(WorkflowJob.class, "p");
         p.setDefinition(new CpsFlowDefinition(loadPipelineScript("runInPodWithExistingContainerSecretEnvVariable.groovy")
@@ -195,8 +185,6 @@
     }
 
     @Test
-=======
->>>>>>> 85d847d7
     public void runInPodWithExistingPodSimpleEnvVariable() throws Exception {
         WorkflowJob p = r.jenkins.createProject(WorkflowJob.class, "p");
         p.setDefinition(new CpsFlowDefinition(loadPipelineScript("runInPodWithExistingPodSimpleEnvVariable.groovy")
@@ -208,7 +196,6 @@
     }
 
     @Test
-<<<<<<< HEAD
     public void runInPodWithExistingPodSecretEnvVariable() throws Exception {
         WorkflowJob p = r.jenkins.createProject(WorkflowJob.class, "p");
         p.setDefinition(new CpsFlowDefinition(loadPipelineScript("runInPodWithExistingPodSecretEnvVariable.groovy")
@@ -220,8 +207,6 @@
     }
 
     @Test
-=======
->>>>>>> 85d847d7
     public void runJobWithSpaces() throws Exception {
         WorkflowJob p = r.jenkins.createProject(WorkflowJob.class, "p with spaces");
         p.setDefinition(new CpsFlowDefinition(loadPipelineScript("runJobWithSpaces.groovy"), true));
@@ -360,23 +345,14 @@
     }
 
     private static void setPodEnvVariables(PodTemplate podTemplate) {
-<<<<<<< HEAD
         PodSecretEnvVar podSecretEnvVar = new PodSecretEnvVar("POD_ENV_VAR_FROM_SECRET", "secret", "password");
         PodEnvVar podSimpleEnvVar = new PodEnvVar("POD_SIMPLE_ENV_VAR", ENV_VAR_VALUE);
         podTemplate.setEnvVars(asList(podSecretEnvVar, podSimpleEnvVar));
-=======
-        PodEnvVar podSimpleEnvVar = new PodEnvVar("POD_SIMPLE_ENV_VAR", ENV_VAR_VALUE);
-        podTemplate.setEnvVars(asList(podSimpleEnvVar));
->>>>>>> 85d847d7
     }
 
     private static void setContainerEnvVariables(ContainerTemplate containerTemplate) {
         ContainerEnvVar containerEnvVariable = new ContainerEnvVar("ENV_VAR", ENV_VAR_VALUE);
-<<<<<<< HEAD
         ContainerSecretEnvVar containerSecretEnvVariable = new ContainerSecretEnvVar("ENV_VAR_FROM_SECRET", "secret", "password");
         containerTemplate.setEnvVars(asList(containerEnvVariable, containerSecretEnvVariable));
-=======
-        containerTemplate.setEnvVars(asList(containerEnvVariable));
->>>>>>> 85d847d7
     }
 }