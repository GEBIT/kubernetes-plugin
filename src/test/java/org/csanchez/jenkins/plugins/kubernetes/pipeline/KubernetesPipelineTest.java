--- conflicted
+++ resolved
@@ -185,22 +185,7 @@
     }
 
     @Test
-<<<<<<< HEAD
-    public void runInPodWithExistingContainerSecretEnvVariable() throws Exception {
-        WorkflowJob p = r.jenkins.createProject(WorkflowJob.class, "p");
-        p.setDefinition(new CpsFlowDefinition(loadPipelineScript("runInPodWithExistingContainerSecretEnvVariable.groovy")
-                , true));
-        WorkflowRun b = p.scheduleBuild2(0).waitForStart();
-        assertNotNull(b);
-        r.assertBuildStatusSuccess(r.waitForCompletion(b));
-        r.assertLogContains(SECRET_VALUE, b);
-    }
-
-    @Test
-    public void runInPodWithExistingPodSimpleEnvVariable() throws Exception {
-=======
     public void runWithExistingEnvVariables() throws Exception {
->>>>>>> 1dd2bcb8
         WorkflowJob p = r.jenkins.createProject(WorkflowJob.class, "p");
         p.setDefinition(new CpsFlowDefinition(loadPipelineScript("runInPodWithExistingTemplate.groovy"), true));
         WorkflowRun b = p.scheduleBuild2(0).waitForStart();
@@ -215,17 +200,6 @@
 
         r.assertLogContains("OUTSIDE_CONTAINER_ENV_VAR =\n", b);
         r.assertLogContains("OUTSIDE_POD_ENV_VAR = " + POD_ENV_VAR_VALUE + "\n", b);
-    }
-
-    @Test
-    public void runInPodWithExistingPodSecretEnvVariable() throws Exception {
-        WorkflowJob p = r.jenkins.createProject(WorkflowJob.class, "p");
-        p.setDefinition(new CpsFlowDefinition(loadPipelineScript("runInPodWithExistingPodSecretEnvVariable.groovy")
-                , true));
-        WorkflowRun b = p.scheduleBuild2(0).waitForStart();
-        assertNotNull(b);
-        r.assertBuildStatusSuccess(r.waitForCompletion(b));
-        r.assertLogContains(SECRET_VALUE, b);
     }
 
     @Test
@@ -367,26 +341,15 @@
         client.secrets().createOrReplace(secret);
     }
 
-<<<<<<< HEAD
-    private static void setPodEnvVariables(PodTemplate podTemplate) {
+    private static void setEnvVariables(PodTemplate podTemplate) {
+        PodEnvVar podSimpleEnvVar = new PodEnvVar("POD_ENV_VAR", POD_ENV_VAR_VALUE);
         PodSecretEnvVar podSecretEnvVar = new PodSecretEnvVar("POD_ENV_VAR_FROM_SECRET", "secret", "password");
-        PodEnvVar podSimpleEnvVar = new PodEnvVar("POD_SIMPLE_ENV_VAR", ENV_VAR_VALUE);
         podTemplate.setEnvVars(asList(podSecretEnvVar, podSimpleEnvVar));
     }
 
-    private static void setContainerEnvVariables(ContainerTemplate containerTemplate) {
-        ContainerEnvVar containerEnvVariable = new ContainerEnvVar("ENV_VAR", ENV_VAR_VALUE);
+    private static void setEnvVariables(ContainerTemplate containerTemplate) {
+        ContainerEnvVar containerEnvVariable = new ContainerEnvVar("CONTAINER_ENV_VAR", CONTAINER_ENV_VAR_VALUE);
         ContainerSecretEnvVar containerSecretEnvVariable = new ContainerSecretEnvVar("ENV_VAR_FROM_SECRET", "secret", "password");
         containerTemplate.setEnvVars(asList(containerEnvVariable, containerSecretEnvVariable));
-=======
-    private static void setEnvVariables(PodTemplate podTemplate) {
-        PodEnvVar podSimpleEnvVar = new PodEnvVar("POD_ENV_VAR", POD_ENV_VAR_VALUE);
-        podTemplate.setEnvVars(asList(podSimpleEnvVar));
-    }
-
-    private static void setEnvVariables(ContainerTemplate containerTemplate) {
-        ContainerEnvVar containerEnvVariable = new ContainerEnvVar("CONTAINER_ENV_VAR", CONTAINER_ENV_VAR_VALUE);
-        containerTemplate.setEnvVars(asList(containerEnvVariable));
->>>>>>> 1dd2bcb8
     }
 }