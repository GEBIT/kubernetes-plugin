--- conflicted
+++ resolved
@@ -35,6 +35,7 @@
 import java.util.Collections;
 import java.util.HashMap;
 import java.util.List;
+import java.util.Map;
 import java.util.concurrent.TimeUnit;
 import java.util.concurrent.atomic.AtomicInteger;
 import java.util.logging.Level;
@@ -239,18 +240,12 @@
     @Test
     @Issue("JENKINS-46719")
     public void testContainerDoesNotExist() throws Exception {
-<<<<<<< HEAD
         decorator.setContainerName("doesNotExist");
-=======
-        decorator = new ContainerExecDecorator(client, pod.getMetadata().getName(), "doesNotExist",
-                client.getNamespace());
->>>>>>> aebb794d
         exception.expect(IOException.class);
         exception.expectMessage(containsString("container [doesNotExist] does not exist in pod ["));
         execCommand(false, "nohup", "sh", "-c", "sleep 5; return 127");
     }
 
-<<<<<<< HEAD
     /**
      * Reproduce JENKINS-55392
      * 
@@ -308,14 +303,14 @@
         System.out.println("Connection count: " + httpClient.connectionPool().connectionCount() + " - "
                 + httpClient.connectionPool().idleConnectionCount());
         assertEquals("Errors in threads", 0, errors.get());
-=======
+    }
+
     @Test(timeout=10000)
     @Issue("JENKINS-50429")
     public void testContainerExecPerformance() throws Exception {
         for (int i = 0; i < 10; i++) {
             ProcReturn r = execCommand(false, "ls");
         }
->>>>>>> aebb794d
     }
 
     private ProcReturn execCommand(boolean quiet, String... cmd) throws Exception {
