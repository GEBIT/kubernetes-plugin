package org.csanchez.jenkins.plugins.kubernetes;

import java.io.Serializable;
import java.util.ArrayList;
import java.util.Collections;
import java.util.List;
import java.util.Map;
import java.util.Optional;
import java.util.Set;
import java.util.logging.Level;
import java.util.logging.Logger;

import javax.annotation.CheckForNull;
import javax.annotation.Nonnull;

import com.google.common.base.Strings;
import com.google.common.collect.ImmutableMap;

import org.apache.commons.lang.StringUtils;
import org.csanchez.jenkins.plugins.kubernetes.model.TemplateEnvVar;
import org.csanchez.jenkins.plugins.kubernetes.pod.retention.PodRetention;
import org.csanchez.jenkins.plugins.kubernetes.volumes.PodVolume;
import org.csanchez.jenkins.plugins.kubernetes.volumes.workspace.WorkspaceVolume;
import org.kohsuke.accmod.Restricted;
import org.kohsuke.accmod.restrictions.DoNotUse;
import org.kohsuke.accmod.restrictions.NoExternalUse;
import org.kohsuke.stapler.DataBoundConstructor;
import org.kohsuke.stapler.DataBoundSetter;

import edu.umd.cs.findbugs.annotations.NonNull;
import hudson.Extension;
import hudson.Util;
import hudson.model.AbstractDescribableImpl;
import hudson.model.Descriptor;
import hudson.model.DescriptorVisibilityFilter;
import hudson.model.Label;
import hudson.model.Node;
import hudson.model.Saveable;
import hudson.model.labels.LabelAtom;
import hudson.slaves.NodeProperty;
import io.fabric8.kubernetes.api.model.Pod;
import io.fabric8.kubernetes.client.KubernetesClient;
import jenkins.model.Jenkins;

/**
 * Kubernetes Pod Template
 *
 * @author <a href="mailto:nicolas.deloof@gmail.com">Nicolas De Loof</a>
 */
public class PodTemplate extends AbstractDescribableImpl<PodTemplate> implements Serializable, Saveable {

    private static final long serialVersionUID = 3285310269140845583L;

    private static final String FALLBACK_ARGUMENTS = "${computer.jnlpmac} ${computer.name}";

    private static final String DEFAULT_ID = "jenkins/slave-default";

    private static final Logger LOGGER = Logger.getLogger(PodTemplate.class.getName());

    /**
     * Connection timeout expiration in seconds, default to 100 seconds
     */
    public static final Integer DEFAULT_SLAVE_JENKINS_CONNECTION_TIMEOUT = Integer
            .getInteger(PodTemplate.class.getName() + ".connectionTimeout", 100);

    private String inheritFrom;

    private String name;

    private String namespace;

    private String image;

    private boolean privileged;

    private boolean capOnlyOnAlivePods;

    private boolean alwaysPullImage;

    private String command;

    private String args;

    private String remoteFs;

    private int instanceCap = Integer.MAX_VALUE;

    private int slaveConnectTimeout = DEFAULT_SLAVE_JENKINS_CONNECTION_TIMEOUT;

    private int idleMinutes;

    private int activeDeadlineSeconds;

    private String label;

    private String serviceAccount;

    private String nodeSelector;

    private Node.Mode nodeUsageMode = Node.Mode.EXCLUSIVE;

    private String resourceRequestCpu;

    private String resourceRequestMemory;

    private String resourceLimitCpu;

    private String resourceLimitMemory;

    private boolean customWorkspaceVolumeEnabled;
    private WorkspaceVolume workspaceVolume;

    private final List<PodVolume> volumes = new ArrayList<PodVolume>();

    private List<ContainerTemplate> containers = new ArrayList<ContainerTemplate>();

    private List<TemplateEnvVar> envVars = new ArrayList<>();

    private List<PodAnnotation> annotations = new ArrayList<PodAnnotation>();

    private List<PodImagePullSecret> imagePullSecrets = new ArrayList<PodImagePullSecret>();

    private PodTemplateToolLocation nodeProperties;

    /**
     * @deprecated Stored as a list of yaml fragments
     */
    @Deprecated
    private transient String yaml;

    private List<String> yamls;

    private boolean showRawYaml;

    @CheckForNull
    private PodRetention podRetention = PodRetention.getPodTemplateDefault();

    @DataBoundConstructor
    public PodTemplate() {
    }

    public PodTemplate(PodTemplate from) {
        this.setAnnotations(from.getAnnotations());
        this.setContainers(from.getContainers());
        this.setImagePullSecrets(from.getImagePullSecrets());
        this.setInstanceCap(from.getInstanceCap());
        this.setLabel(from.getLabel());
        this.setName(from.getName());
        this.setNamespace(from.getNamespace());
        this.setInheritFrom(from.getInheritFrom());
        this.setNodeSelector(from.getNodeSelector());
        this.setNodeUsageMode(from.getNodeUsageMode());
        this.setServiceAccount(from.getServiceAccount());
        this.setSlaveConnectTimeout(from.getSlaveConnectTimeout());
        this.setActiveDeadlineSeconds(from.getActiveDeadlineSeconds());
        this.setVolumes(from.getVolumes());
        this.setWorkspaceVolume(from.getWorkspaceVolume());
<<<<<<< HEAD
        this.setYaml(from.getYaml());
        this.setShowRawYaml(from.isShowRawYaml());
=======
        this.setYamls(from.getYamls());
>>>>>>> b9ea4ffc
        this.setNodeProperties(from.getNodeProperties());
        this.setPodRetention(from.getPodRetention());
    }

    @Deprecated
    public PodTemplate(String image, List<? extends PodVolume> volumes) {
        this(null, image, volumes);
    }

    @Deprecated
    PodTemplate(String name, String image, List<? extends PodVolume> volumes) {
        this(name, volumes, Collections.emptyList());
        if (image != null) {
            getContainers().add(new ContainerTemplate(name, image));
        }
    }

    @Restricted(NoExternalUse.class) // testing only
    PodTemplate(String name, List<? extends PodVolume> volumes, List<? extends ContainerTemplate> containers) {
        this.name = name;
        this.volumes.addAll(volumes);
        this.containers.addAll(containers);
    }

    private Optional<ContainerTemplate> getFirstContainer() {
        return Optional.ofNullable(getContainers().isEmpty() ? null : getContainers().get(0));
    }

    public String getInheritFrom() {
        return inheritFrom;
    }

    @DataBoundSetter
    public void setInheritFrom(String inheritFrom) {
        this.inheritFrom = inheritFrom;
    }

    @DataBoundSetter
    public void setName(String name) {
        this.name = name;
    }

    public String getName() {
        return name;
    }

    public String getNamespace() {
        return namespace;
    }

    @DataBoundSetter
    public void setNamespace(String namespace) {
        this.namespace = namespace;
    }

    @Deprecated
    public String getImage() {
        return getFirstContainer().map(ContainerTemplate::getImage).orElse(null);
    }

    @Deprecated
    @DataBoundSetter
    public void setCommand(String command) {
        getFirstContainer().ifPresent((i) -> i.setCommand(command));
    }

    @Deprecated
    public String getCommand() {
        return getFirstContainer().map(ContainerTemplate::getCommand).orElse(null);
    }

    @Deprecated
    @DataBoundSetter
    public void setArgs(String args) {
        getFirstContainer().ifPresent((i) -> i.setArgs(args));
    }

    @Deprecated
    public String getArgs() {
        return getFirstContainer().map(ContainerTemplate::getArgs).orElse(null);
    }

    public String getDisplayName() {
        return "Kubernetes Pod Template";
    }

    @DataBoundSetter
    @Deprecated
    public void setRemoteFs(String remoteFs) {
        getFirstContainer().ifPresent((i) -> i.setWorkingDir(remoteFs));
    }

    @Deprecated
    public String getRemoteFs() {
        return getFirstContainer().map(ContainerTemplate::getWorkingDir).orElse(null);
    }

    public void setInstanceCap(int instanceCap) {
        if (instanceCap < 0) {
            this.instanceCap = Integer.MAX_VALUE;
        } else {
            this.instanceCap = instanceCap;
        }
    }

    public int getInstanceCap() {
        return instanceCap;
    }

    public void setSlaveConnectTimeout(int slaveConnectTimeout) {
        if (slaveConnectTimeout <= 0) {
            LOGGER.log(Level.WARNING, "Agent -> Jenkins connection timeout " +
                    "cannot be <= 0. Falling back to the default value: " +
                    DEFAULT_SLAVE_JENKINS_CONNECTION_TIMEOUT);
            this.slaveConnectTimeout = DEFAULT_SLAVE_JENKINS_CONNECTION_TIMEOUT;
        } else {
            this.slaveConnectTimeout = slaveConnectTimeout;
        }
    }

    public int getSlaveConnectTimeout() {
        if (slaveConnectTimeout == 0)
            return DEFAULT_SLAVE_JENKINS_CONNECTION_TIMEOUT;
        return slaveConnectTimeout;
    }

    @DataBoundSetter
    public void setInstanceCapStr(String instanceCapStr) {
        if (StringUtils.isBlank(instanceCapStr)) {
            setInstanceCap(Integer.MAX_VALUE);
        } else {
            setInstanceCap(Integer.parseInt(instanceCapStr));
        }
    }

    public String getInstanceCapStr() {
        if (getInstanceCap() == Integer.MAX_VALUE) {
            return "";
        } else {
            return String.valueOf(instanceCap);
        }
    }

    @DataBoundSetter
    public void setSlaveConnectTimeoutStr(String slaveConnectTimeoutStr) {
        if (StringUtils.isBlank(slaveConnectTimeoutStr)) {
            setSlaveConnectTimeout(DEFAULT_SLAVE_JENKINS_CONNECTION_TIMEOUT);
        } else {
            setSlaveConnectTimeout(Integer.parseInt(slaveConnectTimeoutStr));
        }
    }

    public String getSlaveConnectTimeoutStr() {
        return String.valueOf(slaveConnectTimeout);
    }

    public void setIdleMinutes(int i) {
        this.idleMinutes = i;
    }

    public int getIdleMinutes() {
        return idleMinutes;
    }

    public void setActiveDeadlineSeconds(int i) {
        this.activeDeadlineSeconds = i;
    }

    public int getActiveDeadlineSeconds() {
        return activeDeadlineSeconds;
    }

    @DataBoundSetter
    public void setIdleMinutesStr(String idleMinutes) {
        if (StringUtils.isBlank(idleMinutes)) {
            setIdleMinutes(0);
        } else {
            setIdleMinutes(Integer.parseInt(idleMinutes));
        }
    }

    public String getIdleMinutesStr() {
        if (getIdleMinutes() == 0) {
            return "";
        } else {
            return String.valueOf(idleMinutes);
        }
    }

    @DataBoundSetter
    public void setActiveDeadlineSecondsStr(String activeDeadlineSeconds) {
        if (StringUtils.isBlank(activeDeadlineSeconds)) {
            setActiveDeadlineSeconds(0);
        } else {
            setActiveDeadlineSeconds(Integer.parseInt(activeDeadlineSeconds));
        }
    }

    public String getActiveDeadlineSecondsStr() {
        if (getActiveDeadlineSeconds() == 0) {
            return "";
        } else {
            return String.valueOf(activeDeadlineSeconds);
        }
    }

    public Set<LabelAtom> getLabelSet() {
        return Label.parse(label);
    }

    public Map<String, String> getLabelsMap() {
        Set<LabelAtom> labelSet = getLabelSet();
        ImmutableMap.Builder<String, String> builder = ImmutableMap.<String, String> builder();
        if (!labelSet.isEmpty()) {
            for (LabelAtom label : labelSet) {
                builder.put(label == null ? DEFAULT_ID : "jenkins/" + label.getName(), "true");
            }
        }
        return builder.build();
    }

    @DataBoundSetter
    public void setLabel(String label) {
        this.label = label;
    }

    public String getLabel() {
        return label;
    }

    @DataBoundSetter
    public void setNodeSelector(String nodeSelector) {
        this.nodeSelector = nodeSelector;
    }

    public String getNodeSelector() {
        return nodeSelector;
    }

    @DataBoundSetter
    public void setNodeUsageMode(Node.Mode nodeUsageMode) {
        this.nodeUsageMode = nodeUsageMode;
    }

    @DataBoundSetter
    public void setNodeUsageMode(String nodeUsageMode) {
        this.nodeUsageMode = Node.Mode.valueOf(nodeUsageMode);
    }

    public Node.Mode getNodeUsageMode() {
        return nodeUsageMode;
    }

    @Deprecated
    @DataBoundSetter
    public void setPrivileged(boolean privileged) {
        getFirstContainer().ifPresent((i) -> i.setPrivileged(privileged));
    }

    @Deprecated
    public boolean isPrivileged() {
        return getFirstContainer().map(ContainerTemplate::isPrivileged).orElse(false);
    }

    public String getServiceAccount() {
        return serviceAccount;
    }

    @DataBoundSetter
    public void setServiceAccount(String serviceAccount) {
        this.serviceAccount = Util.fixEmpty(serviceAccount);
    }

    @Deprecated
    @DataBoundSetter
    public void setAlwaysPullImage(boolean alwaysPullImage) {
        getFirstContainer().ifPresent((i) -> i.setAlwaysPullImage(alwaysPullImage));
    }

    @Deprecated
    public boolean isAlwaysPullImage() {
        return getFirstContainer().map(ContainerTemplate::isAlwaysPullImage).orElse(false);
    }

    @DataBoundSetter
    @Deprecated
    public void setCapOnlyOnAlivePods(boolean capOnlyOnAlivePods) {
        this.capOnlyOnAlivePods = capOnlyOnAlivePods;
    }

    @Deprecated
    public boolean isCapOnlyOnAlivePods() {
        return capOnlyOnAlivePods;
    }

    public List<TemplateEnvVar> getEnvVars() {
        if (envVars == null) {
            return Collections.emptyList();
        }
        return envVars;
    }

    public void addEnvVars(List<TemplateEnvVar> envVars) {
        if (envVars != null) {
            this.envVars.addAll(envVars);
        }
    }

    @DataBoundSetter
    public void setEnvVars(List<TemplateEnvVar> envVars) {
        if (envVars != null) {
            this.envVars.clear();
            this.addEnvVars(envVars);
        }
    }

    public List<PodAnnotation> getAnnotations() {
        if (annotations == null) {
            return Collections.emptyList();
        }
        return annotations;
    }

    public void addAnnotations(List<PodAnnotation> annotations) {
        this.annotations.addAll(annotations);
    }


    @DataBoundSetter
    public void setAnnotations(List<PodAnnotation> annotations) {
        if (annotations != null) {
            this.annotations = new ArrayList<PodAnnotation>();
            this.addAnnotations(annotations);
        }
    }

    public List<PodImagePullSecret> getImagePullSecrets() {
        return imagePullSecrets == null ? Collections.emptyList() : imagePullSecrets;
    }

    public void addImagePullSecrets(List<PodImagePullSecret> imagePullSecrets) {
        this.imagePullSecrets.addAll(imagePullSecrets);
    }

    @DataBoundSetter
    public void setImagePullSecrets(List<PodImagePullSecret> imagePullSecrets) {
        if (imagePullSecrets != null) {
            this.imagePullSecrets.clear();
            this.addImagePullSecrets(imagePullSecrets);
        }
    }

    @DataBoundSetter
    public void setNodeProperties(List<? extends NodeProperty<?>> properties)  {
        this.getNodeProperties().clear();
        this.getNodeProperties().addAll(properties);
    }

    @NonNull
    public PodTemplateToolLocation getNodeProperties(){
        if( this.nodeProperties == null)
            this.nodeProperties = new PodTemplateToolLocation(this);
        return nodeProperties;
    }


    @Deprecated
    public String getResourceRequestMemory() {
        return getFirstContainer().map(ContainerTemplate::getResourceRequestMemory).orElse(null);
    }

    @Deprecated
    @DataBoundSetter
    public void setResourceRequestMemory(String resourceRequestMemory) {
        getFirstContainer().ifPresent((i) -> i.setResourceRequestMemory(resourceRequestMemory));
    }

    @Deprecated
    public String getResourceLimitCpu() {
        return getFirstContainer().map(ContainerTemplate::getResourceLimitCpu).orElse(null);
    }

    @Deprecated
    @DataBoundSetter
    public void setResourceLimitCpu(String resourceLimitCpu) {
        getFirstContainer().ifPresent((i) -> i.setResourceLimitCpu(resourceLimitCpu));
    }

    @Deprecated
    public String getResourceLimitMemory() {
        return getFirstContainer().map(ContainerTemplate::getResourceLimitMemory).orElse(null);
    }

    @Deprecated
    @DataBoundSetter
    public void setResourceLimitMemory(String resourceLimitMemory) {
        getFirstContainer().ifPresent((i) -> i.setResourceLimitMemory(resourceLimitMemory));
    }

    @Deprecated
    public String getResourceRequestCpu() {
        return getFirstContainer().map(ContainerTemplate::getResourceRequestCpu).orElse(null);
    }

    @Deprecated
    @DataBoundSetter
    public void setResourceRequestCpu(String resourceRequestCpu) {
        getFirstContainer().ifPresent((i) -> i.setResourceRequestCpu(resourceRequestCpu));
    }

    @DataBoundSetter
    public void setVolumes(@Nonnull List<PodVolume> items) {
        synchronized (this.volumes) {
            this.volumes.clear();
            this.volumes.addAll(items);
        }
    }

    @Nonnull
    public List<PodVolume> getVolumes() {
        if (volumes == null) {
            return Collections.emptyList();
        }
        return volumes;
    }

    public boolean isCustomWorkspaceVolumeEnabled() {
        return customWorkspaceVolumeEnabled;
    }

    @DataBoundSetter
    public void setCustomWorkspaceVolumeEnabled(boolean customWorkspaceVolumeEnabled) {
        this.customWorkspaceVolumeEnabled = customWorkspaceVolumeEnabled;
    }

    public WorkspaceVolume getWorkspaceVolume() {
        return workspaceVolume;
    }

    @DataBoundSetter
    public void setWorkspaceVolume(WorkspaceVolume workspaceVolume) {
        this.workspaceVolume = workspaceVolume;
    }

    @DataBoundSetter
    public void setContainers(@Nonnull List<ContainerTemplate> items) {
        synchronized (this.containers) {
            this.containers.clear();
            this.containers.addAll(items);
        }
    }

    @Nonnull
    public List<ContainerTemplate> getContainers() {
        if (containers == null) {
            return Collections.emptyList();
        }
        return containers;
    }

    /**
     * @return The first yaml fragment for this pod template
     */
    @Restricted(NoExternalUse.class) // Tests and UI
    public String getYaml() {
        return yamls.isEmpty() ? null : yamls.get(0);
    }

    @DataBoundSetter
    public void setYaml(String yaml) {
        String trimmed = Util.fixEmpty(yaml);
        if (trimmed != null) {
            this.yamls = Collections.singletonList(yaml);
        } else {
            this.yamls = Collections.emptyList();
        }
    }

    public List<String> getYamls() {
        if (yamls ==null) {
            return Collections.emptyList();
        }
        return yamls;
    }

    public void setYamls(List<String> yamls) {
        if (yamls != null) {
            List<String> ys = new ArrayList<>();
            for (String y : yamls) {
                String trimmed = Util.fixEmpty(y);
                if (trimmed != null) {
                    ys.add(trimmed);
                }
            }
            this.yamls = ys;
        } else {
            this.yamls = Collections.emptyList();
        }
    }

    public PodRetention getPodRetention() {
        return podRetention;
    }

    @DataBoundSetter
    public void setPodRetention(PodRetention podRetention) {
        if (podRetention == null) {
            podRetention = PodRetention.getPodTemplateDefault();
        }
        this.podRetention = podRetention;
    }

    protected Object readResolve() {
        if (containers == null) {
            // upgrading from 0.8
            containers = new ArrayList<>();
            ContainerTemplate containerTemplate = new ContainerTemplate(KubernetesCloud.JNLP_NAME, this.image);
            containerTemplate.setCommand(command);
            containerTemplate.setArgs(Strings.isNullOrEmpty(args) ? FALLBACK_ARGUMENTS : args);
            containerTemplate.setPrivileged(privileged);
            containerTemplate.setAlwaysPullImage(alwaysPullImage);
            containerTemplate.setEnvVars(envVars);
            containerTemplate.setResourceRequestMemory(resourceRequestMemory);
            containerTemplate.setResourceLimitCpu(resourceLimitCpu);
            containerTemplate.setResourceLimitMemory(resourceLimitMemory);
            containerTemplate.setResourceRequestCpu(resourceRequestCpu);
            containerTemplate.setWorkingDir(remoteFs);
            containers.add(containerTemplate);
        }
        
        if (podRetention == null) {
            // https://issues.jenkins-ci.org/browse/JENKINS-53260
            // various legacy paths for injecting pod templates can 
            // bypass the defaulting paths and the
            // value can still be null, so check for it here so 
            // as to not blow up things like termination path
            podRetention = PodRetention.getPodTemplateDefault();
        }

        if (annotations == null) {
            annotations = new ArrayList<>();
        }

        if (yamls == null) {
            yamls = new ArrayList<>();
        }

        if (yaml != null) {
            yamls.add(yaml);
            yaml = null;
        }
        return this;
    }

    /**
     * Build a Pod object from a PodTemplate
     *
     * @param client
     * @param slave
     */
    public Pod build(KubernetesClient client, KubernetesSlave slave) {
        return new PodTemplateBuilder(this).withSlave(slave).build();
    }

    public String getDescriptionForLogging() {
        return String.format("Agent specification [%s] (%s): %n%s",
                getDisplayName(),
                getLabel(),
                getContainersDescriptionForLogging());
    }

    public boolean isShowRawYaml() {
        return showRawYaml;
    }

    @DataBoundSetter
    public void setShowRawYaml(boolean showRawYaml) {
        this.showRawYaml = showRawYaml;
    }

    private String getContainersDescriptionForLogging() {
        List<ContainerTemplate> containers = getContainers();
        StringBuilder sb = new StringBuilder();
        for (ContainerTemplate ct : containers) {
            sb.append("* [").append(ct.getName()).append("] ").append(ct.getImage());
            StringBuilder optional = new StringBuilder();
            optionalField(optional, "resourceRequestCpu", ct.getResourceRequestCpu());
            optionalField(optional, "resourceRequestMemory", ct.getResourceRequestMemory());
            optionalField(optional, "resourceLimitCpu", ct.getResourceLimitCpu());
            optionalField(optional, "resourceLimitMemory", ct.getResourceLimitMemory());
            if (optional.length() > 0) {
                sb.append("(").append(optional).append(")");
            }
            sb.append("\n");
        }
<<<<<<< HEAD
        if (StringUtils.isNotBlank(getYaml()) && isShowRawYaml()) {
            sb.append("yaml:\n")
              .append(getYaml())
              .append("\n");
=======
        for (String yaml : getYamls()) {
            sb.append("yaml:\n")
                .append(yaml)
                .append("\n");
>>>>>>> b9ea4ffc
        }
        return sb.toString();
    }

    private void optionalField(StringBuilder builder, String label, String value) {
        if (StringUtils.isNotBlank(value)) {
            if (builder.length() > 0) {
                builder.append(", ");
            }
            builder.append(label).append(": ").append(value);
        }
    }

    /**
     * Empty implementation of Saveable interface. This interface is used for DescribableList implementation
     */
    @Override
    public void save()  { }

    @Extension
    public static class DescriptorImpl extends Descriptor<PodTemplate> {

        @Override
        public String getDisplayName() {
            return "Kubernetes Pod Template";
        }

        @SuppressWarnings("unused") // Used by jelly
        @Restricted(DoNotUse.class) // Used by jelly
        public List<? extends Descriptor> getEnvVarsDescriptors() {
            return DescriptorVisibilityFilter.apply(null, Jenkins.getInstance().getDescriptorList(TemplateEnvVar.class));
        }

        @SuppressWarnings("rawtypes")
        public Descriptor getDefaultPodRetention() {
            Jenkins jenkins = Jenkins.getInstanceOrNull();
            if (jenkins == null) {
                return null;
            }
            return jenkins.getDescriptor(PodRetention.getPodTemplateDefault().getClass());
        }

    }

    @Override
    public String toString() {
        return "PodTemplate{" +
                (inheritFrom == null ? "" : "inheritFrom='" + inheritFrom + '\'') +
                (name == null ? "" : ", name='" + name + '\'') +
                (namespace == null ? "" : ", namespace='" + namespace + '\'') +
                (image == null ? "" : ", image='" + image + '\'') +
                (!privileged ? "" : ", privileged=" + privileged) +
                (!alwaysPullImage ? "" : ", alwaysPullImage=" + alwaysPullImage) +
                (command == null ? "" : ", command='" + command + '\'') +
                (args == null ? "" : ", args='" + args + '\'') +
                (remoteFs == null ? "" : ", remoteFs='" + remoteFs + '\'') +
                (instanceCap == Integer.MAX_VALUE ? "" : ", instanceCap=" + instanceCap) +
                (slaveConnectTimeout == DEFAULT_SLAVE_JENKINS_CONNECTION_TIMEOUT ? "" : ", slaveConnectTimeout=" + slaveConnectTimeout) +
                (idleMinutes == 0 ? "" : ", idleMinutes=" + idleMinutes) +
                (activeDeadlineSeconds == 0 ? "" : ", activeDeadlineSeconds=" + activeDeadlineSeconds) +
                (label == null ? "" : ", label='" + label + '\'') +
                (serviceAccount == null ? "" : ", serviceAccount='" + serviceAccount + '\'') +
                (nodeSelector == null ? "" : ", nodeSelector='" + nodeSelector + '\'') +
                (nodeUsageMode == null ? "" : ", nodeUsageMode=" + nodeUsageMode) +
                (resourceRequestCpu == null ? "" : ", resourceRequestCpu='" + resourceRequestCpu + '\'') +
                (resourceRequestMemory == null ? "" : ", resourceRequestMemory='" + resourceRequestMemory + '\'') +
                (resourceLimitCpu == null ? "" : ", resourceLimitCpu='" + resourceLimitCpu + '\'') +
                (resourceLimitMemory == null ? "" : ", resourceLimitMemory='" + resourceLimitMemory + '\'') +
                (!customWorkspaceVolumeEnabled ? "" : ", customWorkspaceVolumeEnabled=" + customWorkspaceVolumeEnabled) +
                (workspaceVolume == null ? "" : ", workspaceVolume=" + workspaceVolume) +
                (volumes == null || volumes.isEmpty() ? "" : ", volumes=" + volumes) +
                (containers == null || containers.isEmpty() ? "" : ", containers=" + containers) +
                (envVars == null || envVars.isEmpty() ? "" : ", envVars=" + envVars) +
                (annotations == null || annotations.isEmpty() ? "" : ", annotations=" + annotations) +
                (imagePullSecrets == null || imagePullSecrets.isEmpty() ? "" : ", imagePullSecrets=" + imagePullSecrets) +
                (nodeProperties == null || nodeProperties.isEmpty() ? "" : ", nodeProperties=" + nodeProperties) +
                (yamls == null || yamls.isEmpty() ? "" : ", yamls=" + yamls) +
                '}';
    }
}<|MERGE_RESOLUTION|>--- conflicted
+++ resolved
@@ -155,12 +155,8 @@
         this.setActiveDeadlineSeconds(from.getActiveDeadlineSeconds());
         this.setVolumes(from.getVolumes());
         this.setWorkspaceVolume(from.getWorkspaceVolume());
-<<<<<<< HEAD
-        this.setYaml(from.getYaml());
+        this.setYamls(from.getYamls());
         this.setShowRawYaml(from.isShowRawYaml());
-=======
-        this.setYamls(from.getYamls());
->>>>>>> b9ea4ffc
         this.setNodeProperties(from.getNodeProperties());
         this.setPodRetention(from.getPodRetention());
     }
@@ -756,17 +752,12 @@
             }
             sb.append("\n");
         }
-<<<<<<< HEAD
-        if (StringUtils.isNotBlank(getYaml()) && isShowRawYaml()) {
-            sb.append("yaml:\n")
-              .append(getYaml())
-              .append("\n");
-=======
-        for (String yaml : getYamls()) {
-            sb.append("yaml:\n")
-                .append(yaml)
-                .append("\n");
->>>>>>> b9ea4ffc
+        if (isShowRawYaml()) {
+            for (String yaml : getYamls()) {
+                sb.append("yaml:\n")
+                    .append(yaml)
+                    .append("\n");
+            }
         }
         return sb.toString();
     }
