--- conflicted
+++ resolved
@@ -270,11 +270,7 @@
                                 c.getWorkingDir() != null ? c.getWorkingDir() : ContainerTemplate.DEFAULT_WORKING_DIR)))
                 .forEach(c -> c.getVolumeMounts().add(getDefaultVolumeMount(c.getWorkingDir())));
 
-<<<<<<< HEAD
-        LOGGER.log(Level.FINEST, "Pod built: {0}", pod);
-=======
-        LOGGER.fine(() -> "Pod built: " + Serialization.asYaml(pod));
->>>>>>> 6bb73ef0
+        LOGGER.finest(() -> "Pod built: " + Serialization.asYaml(pod));
         return pod;
     }
 
