/*
 * The MIT License
 *
 * Copyright (c) 2018, CloudBees, Inc.
 *
 * Permission is hereby granted, free of charge, to any person obtaining a copy
 * of this software and associated documentation files (the "Software"), to deal
 * in the Software without restriction, including without limitation the rights
 * to use, copy, modify, merge, publish, distribute, sublicense, and/or sell
 * copies of the Software, and to permit persons to whom the Software is
 * furnished to do so, subject to the following conditions:
 *
 * The above copyright notice and this permission notice shall be included in
 * all copies or substantial portions of the Software.
 *
 * THE SOFTWARE IS PROVIDED "AS IS", WITHOUT WARRANTY OF ANY KIND, EXPRESS OR
 * IMPLIED, INCLUDING BUT NOT LIMITED TO THE WARRANTIES OF MERCHANTABILITY,
 * FITNESS FOR A PARTICULAR PURPOSE AND NONINFRINGEMENT. IN NO EVENT SHALL THE
 * AUTHORS OR COPYRIGHT HOLDERS BE LIABLE FOR ANY CLAIM, DAMAGES OR OTHER
 * LIABILITY, WHETHER IN AN ACTION OF CONTRACT, TORT OR OTHERWISE, ARISING FROM,
 * OUT OF OR IN CONNECTION WITH THE SOFTWARE OR THE USE OR OTHER DEALINGS IN
 * THE SOFTWARE.
 */

package org.csanchez.jenkins.plugins.kubernetes;

import java.net.MalformedURLException;
import java.net.URL;
import java.nio.file.Paths;
import java.util.ArrayList;
import java.util.Collection;
import java.util.Collections;
import java.util.HashMap;
import java.util.List;
import java.util.Map;
import java.util.Optional;
import java.util.function.Function;
import java.util.logging.Level;
import java.util.logging.Logger;
import java.util.regex.Matcher;
import java.util.regex.Pattern;
import java.util.stream.Collectors;

import org.apache.commons.lang.StringUtils;
import org.csanchez.jenkins.plugins.kubernetes.model.TemplateEnvVar;
import org.csanchez.jenkins.plugins.kubernetes.pipeline.PodTemplateStepExecution;
import org.csanchez.jenkins.plugins.kubernetes.volumes.PodVolume;
import org.kohsuke.accmod.Restricted;
import org.kohsuke.accmod.restrictions.NoExternalUse;

import com.google.common.base.Strings;
import com.google.common.collect.ImmutableMap;

import edu.umd.cs.findbugs.annotations.CheckForNull;
import hudson.TcpSlaveAgentListener;
import hudson.slaves.SlaveComputer;
import io.fabric8.kubernetes.api.model.Container;
import io.fabric8.kubernetes.api.model.ContainerBuilder;
import io.fabric8.kubernetes.api.model.ContainerPort;
import io.fabric8.kubernetes.api.model.EnvVar;
import io.fabric8.kubernetes.api.model.ExecAction;
import io.fabric8.kubernetes.api.model.LocalObjectReference;
import io.fabric8.kubernetes.api.model.Pod;
import io.fabric8.kubernetes.api.model.PodBuilder;
import io.fabric8.kubernetes.api.model.PodFluent.MetadataNested;
import io.fabric8.kubernetes.api.model.PodFluent.SpecNested;
import io.fabric8.kubernetes.api.model.Probe;
import io.fabric8.kubernetes.api.model.ProbeBuilder;
import io.fabric8.kubernetes.api.model.Quantity;
import io.fabric8.kubernetes.api.model.Volume;
import io.fabric8.kubernetes.api.model.VolumeBuilder;
import io.fabric8.kubernetes.api.model.VolumeMount;
import io.fabric8.kubernetes.api.model.VolumeMountBuilder;
<<<<<<< HEAD

=======
import jenkins.model.Jenkins;
>>>>>>> 342166c1
import static org.csanchez.jenkins.plugins.kubernetes.KubernetesCloud.JNLP_NAME;
import static org.csanchez.jenkins.plugins.kubernetes.PodTemplateUtils.combine;
import static org.csanchez.jenkins.plugins.kubernetes.PodTemplateUtils.substituteEnv;

/**
 * Helper class to build Pods from PodTemplates
 * 
 * @author Carlos Sanchez
 * @since
 *
 */
public class PodTemplateBuilder {

    private static final Logger LOGGER = Logger.getLogger(PodTemplateBuilder.class.getName());

    private static final Pattern SPLIT_IN_SPACES = Pattern.compile("([^\"]\\S*|\".+?\")\\s*");

    private static final String WORKSPACE_VOLUME_NAME = "workspace-volume";

    private static final String DEFAULT_JNLP_IMAGE = System
            .getProperty(PodTemplateStepExecution.class.getName() + ".defaultImage", "jenkins/jnlp-slave:alpine");

    private static final String JNLPMAC_REF = "\\$\\{computer.jnlpmac\\}";
    private static final String NAME_REF = "\\$\\{computer.name\\}";

    private static final String DEFAULT_HOME = System.getProperty(PodTemplateBuilder.class.getName() + ".defaultHome", "/home/jenkins");

    private PodTemplate template;

    @CheckForNull
    private KubernetesSlave slave;

    public PodTemplateBuilder(PodTemplate template) {
        this.template = template;
    }

    public PodTemplateBuilder withSlave(KubernetesSlave slave) {
        this.slave = slave;
        return this;
    }

    @Deprecated
    public Pod build(KubernetesSlave slave) {
        LOGGER.log(Level.WARNING, "This method is deprecated and does nothing");
        return this.build();
    }

    /**
     * Create a Pod object from a PodTemplate
     */
    public Pod build() {

        // Build volumes and volume mounts.
        Map<String, Volume> volumes = new HashMap<>();
        Map<String, VolumeMount> volumeMounts = new HashMap<>();

        int i = 0;
        for (final PodVolume volume : template.getVolumes()) {
            final String volumeName = "volume-" + i;
            //We need to normalize the path or we can end up in really hard to debug issues.
            final String mountPath = substituteEnv(Paths.get(volume.getMountPath()).normalize().toString().replace("\\", "/"));
            if (!volumeMounts.containsKey(mountPath)) {
                volumeMounts.put(mountPath, new VolumeMountBuilder() //
                        .withMountPath(mountPath).withName(volumeName).withReadOnly(false).build());
                volumes.put(volumeName, volume.buildVolume(volumeName));
                i++;
            }
        }

        volumes.put(WORKSPACE_VOLUME_NAME, template.getWorkspaceVolume().buildVolume(WORKSPACE_VOLUME_NAME, slave != null ? slave.getPodName() : null));

        Map<String, Container> containers = new HashMap<>();
        // containers from pod template
        for (ContainerTemplate containerTemplate : template.getContainers()) {
            containers.put(containerTemplate.getName(),
                    createContainer(containerTemplate, template.getEnvVars(), volumeMounts.values()));
        }

        MetadataNested<PodBuilder> metadataBuilder = new PodBuilder().withNewMetadata();
        if (slave != null) {
            metadataBuilder.withName(slave.getPodName());
        }

        Map<String, String> labels = new HashMap<>();
        if (slave != null) {
            labels.putAll(slave.getKubernetesCloud().getPodLabelsMap());
        }
        labels.putAll(template.getLabelsMap());
        if (!labels.isEmpty()) {
            metadataBuilder.withLabels(labels);
        }

        Map<String, String> annotations = getAnnotationsMap(template.getAnnotations());
        if (!annotations.isEmpty()) {
            metadataBuilder.withAnnotations(annotations);
        }

        SpecNested<PodBuilder> builder = metadataBuilder.endMetadata().withNewSpec();

        if (template.getActiveDeadlineSeconds() > 0) {
            builder = builder.withActiveDeadlineSeconds(Long.valueOf(template.getActiveDeadlineSeconds()));
        }

        if (!volumes.isEmpty()) {
            builder.withVolumes(volumes.values().toArray(new Volume[volumes.size()]));
        }
        if (template.getServiceAccount() != null) {
            builder.withServiceAccount(substituteEnv(template.getServiceAccount()));
        }

        List<LocalObjectReference> imagePullSecrets = template.getImagePullSecrets().stream()
                .map((x) -> x.toLocalObjectReference()).collect(Collectors.toList());
        if (!imagePullSecrets.isEmpty()) {
            builder.withImagePullSecrets(imagePullSecrets);
        }

        Map<String, String> nodeSelector = getNodeSelectorMap(template.getNodeSelector());
        if (!nodeSelector.isEmpty()) {
            builder.withNodeSelector(nodeSelector);
        }

        builder.withContainers(containers.values().toArray(new Container[containers.size()]));

        builder.editOrNewSecurityContext()
                .withRunAsUser(template.getRunAsUser())
                .withRunAsGroup(template.getRunAsGroup())
                .endSecurityContext();

        // merge with the yaml fragments
        Pod pod = combine(template.getYamlsPod(), builder.endSpec().build());

        // Apply defaults

        // default restart policy
        if (StringUtils.isBlank(pod.getSpec().getRestartPolicy())) {
            pod.getSpec().setRestartPolicy("Never");
        }

        // default jnlp container
        Optional<Container> jnlpOpt = pod.getSpec().getContainers().stream().filter(c -> JNLP_NAME.equals(c.getName()))
                .findFirst();
        Container jnlp = jnlpOpt.orElse(new ContainerBuilder().withName(JNLP_NAME)
                .withVolumeMounts(volumeMounts.values().toArray(new VolumeMount[volumeMounts.values().size()])).build());
        if (!jnlpOpt.isPresent()) {
            pod.getSpec().getContainers().add(jnlp);
        }
        pod.getSpec().getContainers().stream().filter(c -> c.getWorkingDir() == null).forEach(c -> c.setWorkingDir(jnlp.getWorkingDir()));
        if (StringUtils.isBlank(jnlp.getImage())) {
            jnlp.setImage(DEFAULT_JNLP_IMAGE);
        }
        Map<String, EnvVar> envVars = new HashMap<>();
        envVars.putAll(jnlpEnvVars(jnlp.getWorkingDir()));
        envVars.putAll(defaultEnvVars(template.getEnvVars()));
        envVars.putAll(jnlp.getEnv().stream().collect(Collectors.toMap(EnvVar::getName, Function.identity())));
        jnlp.setEnv(new ArrayList<>(envVars.values()));

        // default workspace volume, add an empty volume to share the workspace across the pod
        if (pod.getSpec().getVolumes().stream().noneMatch(v -> WORKSPACE_VOLUME_NAME.equals(v.getName()))) {
            pod.getSpec().getVolumes()
                    .add(new VolumeBuilder().withName(WORKSPACE_VOLUME_NAME).withNewEmptyDir().endEmptyDir().build());
        }
        // default workspace volume mount. If something is already mounted in the same path ignore it
        pod.getSpec().getContainers().stream()
                .filter(c -> c.getVolumeMounts().stream()
                        .noneMatch(vm -> vm.getMountPath().equals(
                                c.getWorkingDir() != null ? c.getWorkingDir() : ContainerTemplate.DEFAULT_WORKING_DIR)))
                .forEach(c -> c.getVolumeMounts().add(getDefaultVolumeMount(c.getWorkingDir())));

        LOGGER.log(Level.FINE, "Pod built: {0}", pod);
        return pod;
    }

    private Map<String, EnvVar> defaultEnvVars(Collection<TemplateEnvVar> globalEnvVars) {
        Map<String, String> env = new HashMap<>();
        if (slave != null) {
            KubernetesCloud cloud = slave.getKubernetesCloud();
            if (cloud.isAddMasterProxyEnvVars()) {
                // see if the env vars for proxy that the remoting.jar looks for
                // are set on the master, and if so, propagate them to the slave
                // vs. having to set on each pod template; if explicitly set already
                // the processing of globalEnvVars below will override;
                // see org.jenkinsci.remoting.engine.JnlpAgentEndpointResolver
                String noProxy = System.getenv("no_proxy");
                if (!StringUtils.isBlank(noProxy)) {
                    env.put("no_proxy", noProxy);
                }
                String httpProxy = null;
                if (System.getProperty("http.proxyHost") == null) {
                    httpProxy = System.getenv("http_proxy");
                }
                if (!StringUtils.isBlank(httpProxy)) {
                    env.put("http_proxy", httpProxy);
                }
            }

            if (cloud.isOpenShift()) {
                // Running on OpenShift Enterprise, security concerns force use of arbitrary user ID
                // As a result, container is running without a home set for user, resulting into using `/` for some tools,
                // and `?` for java build tools. So we force HOME to a safe location.
                env.put("HOME", DEFAULT_HOME);
            }
        }
        Map<String, EnvVar> envVarsMap = new HashMap<>();

        env.entrySet().forEach(item ->
                envVarsMap.put(item.getKey(), new EnvVar(item.getKey(), item.getValue(), null))
        );

        if (globalEnvVars != null) {
            globalEnvVars.forEach(item ->
                    envVarsMap.put(item.getKey(), item.buildEnvVar())
            );
        }
        return envVarsMap;
    }

    private Map<String, EnvVar> jnlpEnvVars(String workingDir) {
        if (workingDir == null) {
            workingDir = ContainerTemplate.DEFAULT_WORKING_DIR;
        }
        // Last-write wins map of environment variable names to values
        HashMap<String, String> env = new HashMap<>();

        if (slave != null) {
            SlaveComputer computer = slave.getComputer();
            if (computer != null) {
                // Add some default env vars for Jenkins
                env.put("JENKINS_SECRET", computer.getJnlpMac());
                // JENKINS_AGENT_NAME is default in jnlp-slave
                // JENKINS_NAME only here for backwords compatability
                env.put("JENKINS_NAME", computer.getName());
                env.put("JENKINS_AGENT_NAME", computer.getName());
            } else {
                LOGGER.log(Level.INFO, "Computer is null for agent: {0}", slave.getNodeName());
            }

            env.put("JENKINS_AGENT_WORKDIR", workingDir);

            KubernetesCloud cloud = slave.getKubernetesCloud();

            if (!StringUtils.isBlank(cloud.getJenkinsTunnel())) {
                env.put("JENKINS_TUNNEL", cloud.getJenkinsTunnel());
            }
            
            if (!cloud.isDirectConnection()) {
                env.put("JENKINS_URL", cloud.getJenkinsUrlOrDie());
            } else {
                String host = getAdvertisedHost();
                int port = Jenkins.get().getTcpSlaveAgentListener().getAdvertisedPort();
                env.put("JENKINS_DIRECT_CONNECTION", host + ":" + port);
                env.put("JENKINS_PROTOCOLS", "JNLP4-connect");
                env.put("JENKINS_INSTANCE_IDENTITY", Jenkins.get().getTcpSlaveAgentListener().getIdentityPublicKey());
            }

        }
        Map<String, EnvVar> envVarsMap = new HashMap<>();

        env.entrySet().forEach(item ->
                envVarsMap.put(item.getKey(), new EnvVar(item.getKey(), item.getValue(), null))
        );
        return envVarsMap;
    }

    //TODO: Switch to TcpSlaveAgentListener.getAdvertisedHost() in 2.198+
    private String getAdvertisedHost() {
        try {
            return (String) TcpSlaveAgentListener.class.getMethod("getAdvertisedHost").invoke(Jenkins.get().getTcpSlaveAgentListener());
        } catch (NoSuchMethodException x) {
            // 2.197-, fine
        } catch (Exception x) {
            LOGGER.log(Level.WARNING, null, x);
        }
        String host = System.getProperty(TcpSlaveAgentListener.class.getName()+".hostName");
        if(StringUtils.isBlank(host)) {
            try {
                host = new URL(Jenkins.get().getRootUrl()).getHost();
            } catch (MalformedURLException | NullPointerException e) {
                throw new IllegalStateException("Could not get TcpSlaveAgentListener host name", e);
            }
        }
        return host;
    }

    private Container createContainer(ContainerTemplate containerTemplate, Collection<TemplateEnvVar> globalEnvVars,
            Collection<VolumeMount> volumeMounts) {
        Map<String, EnvVar> envVarsMap = new HashMap<>();
        String workingDir = substituteEnv(containerTemplate.getWorkingDir());
        if (JNLP_NAME.equals(containerTemplate.getName())) {
            envVarsMap.putAll(jnlpEnvVars(workingDir));
        }
        envVarsMap.putAll(defaultEnvVars(globalEnvVars));

        if (containerTemplate.getEnvVars() != null) {
            containerTemplate.getEnvVars().forEach(item ->
                    envVarsMap.put(item.getKey(), item.buildEnvVar())
            );
        }

        EnvVar[] envVars = envVarsMap.values().stream().toArray(EnvVar[]::new);

        String cmd = containerTemplate.getArgs();
        if (slave != null && cmd != null) {
            SlaveComputer computer = slave.getComputer();
            if (computer != null) {
                cmd = cmd.replaceAll(JNLPMAC_REF, computer.getJnlpMac()) //
                        .replaceAll(NAME_REF, computer.getName());
            }
        }
        List<String> arguments = Strings.isNullOrEmpty(containerTemplate.getArgs()) ? Collections.emptyList()
                : parseDockerCommand(cmd);

        ContainerPort[] ports = containerTemplate.getPorts().stream().map(entry -> entry.toPort()).toArray(size -> new ContainerPort[size]);


        List<VolumeMount> containerMounts = getContainerVolumeMounts(volumeMounts, workingDir);

        ContainerLivenessProbe clp = containerTemplate.getLivenessProbe();
        Probe livenessProbe = null;
        if (clp != null && parseLivenessProbe(clp.getExecArgs()) != null) {
            livenessProbe = new ProbeBuilder()
                    .withExec(new ExecAction(parseLivenessProbe(clp.getExecArgs())))
                    .withInitialDelaySeconds(clp.getInitialDelaySeconds())
                    .withTimeoutSeconds(clp.getTimeoutSeconds())
                    .withFailureThreshold(clp.getFailureThreshold())
                    .withPeriodSeconds(clp.getPeriodSeconds())
                    .withSuccessThreshold(clp.getSuccessThreshold())
                    .build();
        }

        return new ContainerBuilder()
                .withName(substituteEnv(containerTemplate.getName()))
                .withImage(substituteEnv(containerTemplate.getImage()))
                .withImagePullPolicy(containerTemplate.isAlwaysPullImage() ? "Always" : "IfNotPresent")
                .withNewSecurityContext()
                .withPrivileged(containerTemplate.isPrivileged())
                .withRunAsUser(containerTemplate.getRunAsUser())
                .withRunAsGroup(containerTemplate.getRunAsGroup())
                .endSecurityContext()
                .withWorkingDir(workingDir)
                .withVolumeMounts(containerMounts.toArray(new VolumeMount[containerMounts.size()]))
                .addToEnv(envVars)
                .addToPorts(ports)
                .withCommand(parseDockerCommand(containerTemplate.getCommand()))
                .withArgs(arguments)
                .withLivenessProbe(livenessProbe)
                .withTty(containerTemplate.isTtyEnabled())
                .withNewResources()
                .withRequests(getResourcesMap(containerTemplate.getResourceRequestMemory(), containerTemplate.getResourceRequestCpu()))
                .withLimits(getResourcesMap(containerTemplate.getResourceLimitMemory(), containerTemplate.getResourceLimitCpu()))
                .endResources()
                .build();
    }

    private VolumeMount getDefaultVolumeMount(@CheckForNull String workingDir) {
        String wd = workingDir;
        if (wd == null) {
            wd = ContainerTemplate.DEFAULT_WORKING_DIR;
            LOGGER.log(Level.FINE, "Container workingDir is null, defaulting to {0}", wd);
        }
        return new VolumeMountBuilder().withMountPath(wd).withName(WORKSPACE_VOLUME_NAME).withReadOnly(false).build();
    }

    private List<VolumeMount> getContainerVolumeMounts(Collection<VolumeMount> volumeMounts, String workingDir) {
        List<VolumeMount> containerMounts = new ArrayList<>(volumeMounts);
        if (!Strings.isNullOrEmpty(workingDir) && !PodVolume.volumeMountExists(workingDir, volumeMounts)) {
            containerMounts.add(getDefaultVolumeMount(workingDir));
        }
        return containerMounts;
    }

    /**
     * Split a command in the parts that Docker need
     *
     * @param dockerCommand
     * @return
     */
    @Restricted(NoExternalUse.class)
    static List<String> parseDockerCommand(String dockerCommand) {
        if (dockerCommand == null || dockerCommand.isEmpty()) {
            return null;
        }
        // handle quoted arguments
        Matcher m = SPLIT_IN_SPACES.matcher(dockerCommand);
        List<String> commands = new ArrayList<String>();
        while (m.find()) {
            commands.add(substituteEnv(m.group(1).replace("\"", "")));
        }
        return commands;
    }

    /**
     * Split a command in the parts that LivenessProbe need
     *
     * @param livenessProbeExec
     * @return
     */
    @Restricted(NoExternalUse.class)
    static List<String> parseLivenessProbe(String livenessProbeExec) {
        if (StringUtils.isBlank(livenessProbeExec)) {
            return null;
        }
        // handle quoted arguments
        Matcher m = SPLIT_IN_SPACES.matcher(livenessProbeExec);
        List<String> commands = new ArrayList<String>();
        while (m.find()) {
            commands.add(substituteEnv(m.group(1).replace("\"", "").replace("?:\\\"", "")));
        }
        return commands;
    }

    private Map<String, Quantity> getResourcesMap(String memory, String cpu) {
        ImmutableMap.Builder<String, Quantity> builder = ImmutableMap.<String, Quantity>builder();
        String actualMemory = substituteEnv(memory);
        String actualCpu = substituteEnv(cpu);
        if (StringUtils.isNotBlank(actualMemory)) {
            Quantity memoryQuantity = new Quantity(actualMemory);
            builder.put("memory", memoryQuantity);
        }
        if (StringUtils.isNotBlank(actualCpu)) {
            Quantity cpuQuantity = new Quantity(actualCpu);
            builder.put("cpu", cpuQuantity);
        }
        return builder.build();
    }

    private Map<String, String> getAnnotationsMap(List<PodAnnotation> annotations) {
        ImmutableMap.Builder<String, String> builder = ImmutableMap.<String, String>builder();
        if (annotations != null) {
            for (PodAnnotation podAnnotation : annotations) {
                builder.put(podAnnotation.getKey(), substituteEnv(podAnnotation.getValue()));
            }
        }
        return builder.build();
    }

    private Map<String, String> getNodeSelectorMap(String selectors) {
        if (Strings.isNullOrEmpty(selectors)) {
            return ImmutableMap.of();
        } else {
            ImmutableMap.Builder<String, String> builder = ImmutableMap.<String, String>builder();

            for (String selector : selectors.split(",")) {
                String[] parts = selector.split("=");
                if (parts.length == 2 && !parts[0].isEmpty() && !parts[1].isEmpty()) {
                    builder = builder.put(parts[0], substituteEnv(parts[1]));
                } else {
                    LOGGER.log(Level.WARNING, "Ignoring selector '" + selector
                            + "'. Selectors must be in the format 'label1=value1,label2=value2'.");
                }
            }
            return builder.build();
        }
    }
}<|MERGE_RESOLUTION|>--- conflicted
+++ resolved
@@ -71,11 +71,8 @@
 import io.fabric8.kubernetes.api.model.VolumeBuilder;
 import io.fabric8.kubernetes.api.model.VolumeMount;
 import io.fabric8.kubernetes.api.model.VolumeMountBuilder;
-<<<<<<< HEAD
-
-=======
+
 import jenkins.model.Jenkins;
->>>>>>> 342166c1
 import static org.csanchez.jenkins.plugins.kubernetes.KubernetesCloud.JNLP_NAME;
 import static org.csanchez.jenkins.plugins.kubernetes.PodTemplateUtils.combine;
 import static org.csanchez.jenkins.plugins.kubernetes.PodTemplateUtils.substituteEnv;
@@ -319,7 +316,7 @@
             if (!StringUtils.isBlank(cloud.getJenkinsTunnel())) {
                 env.put("JENKINS_TUNNEL", cloud.getJenkinsTunnel());
             }
-            
+
             if (!cloud.isDirectConnection()) {
                 env.put("JENKINS_URL", cloud.getJenkinsUrlOrDie());
             } else {
