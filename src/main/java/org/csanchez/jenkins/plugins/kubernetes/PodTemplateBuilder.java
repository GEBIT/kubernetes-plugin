/*
 * The MIT License
 *
 * Copyright (c) 2018, CloudBees, Inc.
 *
 * Permission is hereby granted, free of charge, to any person obtaining a copy
 * of this software and associated documentation files (the "Software"), to deal
 * in the Software without restriction, including without limitation the rights
 * to use, copy, modify, merge, publish, distribute, sublicense, and/or sell
 * copies of the Software, and to permit persons to whom the Software is
 * furnished to do so, subject to the following conditions:
 *
 * The above copyright notice and this permission notice shall be included in
 * all copies or substantial portions of the Software.
 *
 * THE SOFTWARE IS PROVIDED "AS IS", WITHOUT WARRANTY OF ANY KIND, EXPRESS OR
 * IMPLIED, INCLUDING BUT NOT LIMITED TO THE WARRANTIES OF MERCHANTABILITY,
 * FITNESS FOR A PARTICULAR PURPOSE AND NONINFRINGEMENT. IN NO EVENT SHALL THE
 * AUTHORS OR COPYRIGHT HOLDERS BE LIABLE FOR ANY CLAIM, DAMAGES OR OTHER
 * LIABILITY, WHETHER IN AN ACTION OF CONTRACT, TORT OR OTHERWISE, ARISING FROM,
 * OUT OF OR IN CONNECTION WITH THE SOFTWARE OR THE USE OR OTHER DEALINGS IN
 * THE SOFTWARE.
 */

package org.csanchez.jenkins.plugins.kubernetes;

import static java.nio.charset.StandardCharsets.*;
import static org.csanchez.jenkins.plugins.kubernetes.KubernetesCloud.*;
import static org.csanchez.jenkins.plugins.kubernetes.PodTemplateUtils.*;

import java.io.ByteArrayInputStream;
import java.nio.file.Paths;
import java.util.ArrayList;
import java.util.Collection;
import java.util.Collections;
import java.util.HashMap;
import java.util.List;
import java.util.Map;
import java.util.logging.Level;
import java.util.logging.Logger;
import java.util.regex.Matcher;
import java.util.regex.Pattern;
import java.util.stream.Collectors;

import org.apache.commons.lang.StringUtils;
import org.csanchez.jenkins.plugins.kubernetes.model.TemplateEnvVar;
import org.csanchez.jenkins.plugins.kubernetes.pipeline.PodTemplateStepExecution;
import org.csanchez.jenkins.plugins.kubernetes.volumes.PodVolume;
import org.kohsuke.accmod.Restricted;
import org.kohsuke.accmod.restrictions.NoExternalUse;

import com.google.common.base.Strings;
import com.google.common.collect.ImmutableMap;

import edu.umd.cs.findbugs.annotations.CheckForNull;
import io.fabric8.kubernetes.api.model.Container;
import io.fabric8.kubernetes.api.model.ContainerBuilder;
import io.fabric8.kubernetes.api.model.ContainerPort;
import io.fabric8.kubernetes.api.model.EnvVar;
import io.fabric8.kubernetes.api.model.ExecAction;
import io.fabric8.kubernetes.api.model.LocalObjectReference;
import io.fabric8.kubernetes.api.model.Pod;
import io.fabric8.kubernetes.api.model.PodBuilder;
import io.fabric8.kubernetes.api.model.PodFluent.MetadataNested;
import io.fabric8.kubernetes.api.model.PodFluent.SpecNested;
import io.fabric8.kubernetes.api.model.Probe;
import io.fabric8.kubernetes.api.model.ProbeBuilder;
import io.fabric8.kubernetes.api.model.Quantity;
import io.fabric8.kubernetes.api.model.Volume;
import io.fabric8.kubernetes.api.model.VolumeBuilder;
import io.fabric8.kubernetes.api.model.VolumeMount;
import io.fabric8.kubernetes.client.DefaultKubernetesClient;
import io.fabric8.kubernetes.client.KubernetesClient;

/**
 * Helper class to build Pods from PodTemplates
 * 
 * @author Carlos Sanchez
 * @since
 *
 */
public class PodTemplateBuilder {

    private static final Logger LOGGER = Logger.getLogger(PodTemplateBuilder.class.getName());

    private static final Pattern SPLIT_IN_SPACES = Pattern.compile("([^\"]\\S*|\".+?\")\\s*");

    private static final String WORKSPACE_VOLUME_NAME = "workspace-volume";

    private static final String DEFAULT_JNLP_ARGUMENTS = "${computer.jnlpmac} ${computer.name}";

    private static final String DEFAULT_JNLP_IMAGE = System
            .getProperty(PodTemplateStepExecution.class.getName() + ".defaultImage", "jenkins/jnlp-slave:alpine");

    private static final String JNLPMAC_REF = "\\$\\{computer.jnlpmac\\}";
    private static final String NAME_REF = "\\$\\{computer.name\\}";

    private PodTemplate template;

    @CheckForNull
    private KubernetesSlave slave;

    public PodTemplateBuilder(PodTemplate template) {
        this.template = template;
    }

    public PodTemplateBuilder withSlave(KubernetesSlave slave) {
        this.slave = slave;
        return this;
    }

    /**
     * Create a Pod object from a PodTemplate
     */
    public Pod build() {

        // Build volumes and volume mounts.
        Map<String, Volume> volumes = new HashMap<>();
        Map<String, VolumeMount> volumeMounts = new HashMap<>();

        int i = 0;
        for (final PodVolume volume : template.getVolumes()) {
            final String volumeName = "volume-" + i;
            //We need to normalize the path or we can end up in really hard to debug issues.
            final String mountPath = substituteEnv(Paths.get(volume.getMountPath()).normalize().toString());
            if (!volumeMounts.containsKey(mountPath)) {
                volumeMounts.put(mountPath, new VolumeMount(mountPath, volumeName, false, null));
                volumes.put(volumeName, volume.buildVolume(volumeName));
                i++;
            }
        }

        if (template.getWorkspaceVolume() != null) {
<<<<<<< HEAD
            volumes.put(WORKSPACE_VOLUME_NAME, template.getWorkspaceVolume().buildVolume(WORKSPACE_VOLUME_NAME));
=======
            volumes.add(template.getWorkspaceVolume().buildVolume(WORKSPACE_VOLUME_NAME));
        } else {
            // add an empty volume to share the workspace across the pod
            volumes.add(new VolumeBuilder().withName(WORKSPACE_VOLUME_NAME).withNewEmptyDir().endEmptyDir().build());
>>>>>>> 479ccd38
        }

        Map<String, Container> containers = new HashMap<>();
        // containers from pod template
        for (ContainerTemplate containerTemplate : template.getContainers()) {
            containers.put(containerTemplate.getName(),
                    createContainer(containerTemplate, template.getEnvVars(), volumeMounts.values()));
        }

        MetadataNested<PodBuilder> metadataBuilder = new PodBuilder().withNewMetadata();
        if (slave != null) {
            metadataBuilder.withName(substituteEnv(slave.getNodeName()));
        }

        Map<String, String> labels = new HashMap<>();
        if (slave != null) {
            labels.putAll(slave.getKubernetesCloud().getLabels());
        }
        labels.putAll(template.getLabelsMap());
        if (!labels.isEmpty()) {
            metadataBuilder.withLabels(labels);
        }

        Map<String, String> annotations = getAnnotationsMap(template.getAnnotations());
        if (!annotations.isEmpty()) {
            metadataBuilder.withAnnotations(annotations);
        }

        SpecNested<PodBuilder> builder = metadataBuilder.endMetadata().withNewSpec();

        if (template.getActiveDeadlineSeconds() > 0) {
            builder = builder.withActiveDeadlineSeconds(Long.valueOf(template.getActiveDeadlineSeconds()));
        }

        if (!volumes.isEmpty()) {
            builder.withVolumes(volumes.values().toArray(new Volume[volumes.size()]));
        }
        if (template.getServiceAccount() != null) {
            builder.withServiceAccount(substituteEnv(template.getServiceAccount()));
        }

        List<LocalObjectReference> imagePullSecrets = template.getImagePullSecrets().stream()
                .map((x) -> x.toLocalObjectReference()).collect(Collectors.toList());
        if (!imagePullSecrets.isEmpty()) {
            builder.withImagePullSecrets(imagePullSecrets);
        }

        Map<String, String> nodeSelector = getNodeSelectorMap(template.getNodeSelector());
        if (!nodeSelector.isEmpty()) {
            builder.withNodeSelector(nodeSelector);
        }

        builder.withContainers(containers.values().toArray(new Container[containers.size()]));
        Pod pod = builder.endSpec().build();

        // merge with the yaml
        String yaml = template.getYaml();
        if (!StringUtils.isBlank(yaml)) {
            try (KubernetesClient client = new DefaultKubernetesClient()) {
                Pod podFromYaml = client.pods()
                        .load(new ByteArrayInputStream((yaml == null ? "" : yaml).getBytes(UTF_8))).get();
                LOGGER.log(Level.FINEST, "Parsed pod template from yaml: {0}", podFromYaml);
                pod = combine(podFromYaml, pod);
            }
        }

        // Apply defaults

        // default restart policy
        if (StringUtils.isBlank(pod.getSpec().getRestartPolicy())) {
            pod.getSpec().setRestartPolicy("Never");
        }

        // default jnlp container
        if (pod.getSpec().getContainers().stream().noneMatch(c -> JNLP_NAME.equals(c.getName()))) {
            ContainerTemplate containerTemplate = new ContainerTemplate(DEFAULT_JNLP_IMAGE);
            containerTemplate.setName(JNLP_NAME);
            containerTemplate.setArgs(DEFAULT_JNLP_ARGUMENTS);
            pod.getSpec().getContainers().add(createContainer(containerTemplate, template.getEnvVars(), volumeMounts.values()));
        }

        // default workspace volume, add an empty volume to share the workspace across the pod
        if (pod.getSpec().getVolumes().stream().noneMatch(v -> WORKSPACE_VOLUME_NAME.equals(v.getName()))) {
            pod.getSpec().getVolumes()
                    .add(new VolumeBuilder().withName(WORKSPACE_VOLUME_NAME).withNewEmptyDir("").build());
        }
        pod.getSpec().getContainers().stream()
                .filter(c -> c.getVolumeMounts().stream().noneMatch(vm -> WORKSPACE_VOLUME_NAME.equals(vm.getName())))
                .forEach(c -> c.getVolumeMounts().add(getDefaultVolumeMount(c.getWorkingDir())));

        return pod;
    }


    private Container createContainer(ContainerTemplate containerTemplate, Collection<TemplateEnvVar> globalEnvVars, Collection<VolumeMount> volumeMounts) {
        // Last-write wins map of environment variable names to values
        HashMap<String, String> env = new HashMap<>();

        if (slave != null) {
            // Add some default env vars for Jenkins
            env.put("JENKINS_SECRET", slave.getComputer().getJnlpMac());
            env.put("JENKINS_NAME", slave.getComputer().getName());

            KubernetesCloud cloud = slave.getKubernetesCloud();

            String url = cloud.getJenkinsUrlOrDie();

            env.put("JENKINS_URL", url);
            if (!StringUtils.isBlank(cloud.getJenkinsTunnel())) {
                env.put("JENKINS_TUNNEL", cloud.getJenkinsTunnel());
            }
        }

        // Running on OpenShift Enterprise, security concerns force use of arbitrary user ID
        // As a result, container is running without a home set for user, resulting into using `/` for some tools,
        // and `?` for java build tools. So we force HOME to a safe location.
        env.put("HOME", containerTemplate.getWorkingDir());

        Map<String, EnvVar> envVarsMap = new HashMap<>();

        env.entrySet().forEach(item ->
                envVarsMap.put(item.getKey(), new EnvVar(item.getKey(), item.getValue(), null))
        );

        if (globalEnvVars != null) {
            globalEnvVars.forEach(item ->
                    envVarsMap.put(item.getKey(), item.buildEnvVar())
            );
        }

        if (containerTemplate.getEnvVars() != null) {
            containerTemplate.getEnvVars().forEach(item ->
                    envVarsMap.put(item.getKey(), item.buildEnvVar())
            );
        }

        EnvVar[] envVars = envVarsMap.values().stream().toArray(EnvVar[]::new);

        String cmd = containerTemplate.getArgs();
        if (slave != null) {
            cmd = cmd.replaceAll(JNLPMAC_REF, slave.getComputer().getJnlpMac()) //
                    .replaceAll(NAME_REF, slave.getComputer().getName());
        }
        List<String> arguments = Strings.isNullOrEmpty(containerTemplate.getArgs()) ? Collections.emptyList()
                : parseDockerCommand(cmd);

        ContainerPort[] ports = containerTemplate.getPorts().stream().map(entry -> entry.toPort()).toArray(size -> new ContainerPort[size]);

        String workingDir = substituteEnv(containerTemplate.getWorkingDir());
        List<VolumeMount> containerMounts = getContainerVolumeMounts(volumeMounts, workingDir);

        ContainerLivenessProbe clp = containerTemplate.getLivenessProbe();
        Probe livenessProbe = null;
        if (clp != null && parseLivenessProbe(clp.getExecArgs()) != null) {
            livenessProbe = new ProbeBuilder()
                    .withExec(new ExecAction(parseLivenessProbe(clp.getExecArgs())))
                    .withInitialDelaySeconds(clp.getInitialDelaySeconds())
                    .withTimeoutSeconds(clp.getTimeoutSeconds())
                    .withFailureThreshold(clp.getFailureThreshold())
                    .withPeriodSeconds(clp.getPeriodSeconds())
                    .withSuccessThreshold(clp.getSuccessThreshold())
                    .build();
        }

        return new ContainerBuilder()
                .withName(substituteEnv(containerTemplate.getName()))
                .withImage(substituteEnv(containerTemplate.getImage()))
                .withImagePullPolicy(containerTemplate.isAlwaysPullImage() ? "Always" : "IfNotPresent")
                .withNewSecurityContext()
                .withPrivileged(containerTemplate.isPrivileged())
                .endSecurityContext()
                .withWorkingDir(workingDir)
                .withVolumeMounts(containerMounts.toArray(new VolumeMount[containerMounts.size()]))
                .addToEnv(envVars)
                .addToPorts(ports)
                .withCommand(parseDockerCommand(containerTemplate.getCommand()))
                .withArgs(arguments)
                .withLivenessProbe(livenessProbe)
                .withTty(containerTemplate.isTtyEnabled())
                .withNewResources()
                .withRequests(getResourcesMap(containerTemplate.getResourceRequestMemory(), containerTemplate.getResourceRequestCpu()))
                .withLimits(getResourcesMap(containerTemplate.getResourceLimitMemory(), containerTemplate.getResourceLimitCpu()))
                .endResources()
                .build();
    }

    private VolumeMount getDefaultVolumeMount(String workingDir) {
        return new VolumeMount(workingDir, WORKSPACE_VOLUME_NAME, false, null);
    }

    private List<VolumeMount> getContainerVolumeMounts(Collection<VolumeMount> volumeMounts, String workingDir) {
        List<VolumeMount> containerMounts = new ArrayList<>(volumeMounts);
        if (!Strings.isNullOrEmpty(workingDir) && !PodVolume.volumeMountExists(workingDir, volumeMounts)) {
            containerMounts.add(getDefaultVolumeMount(workingDir));
        }
        return containerMounts;
    }

    /**
     * Split a command in the parts that Docker need
     *
     * @param dockerCommand
     * @return
     */
    @Restricted(NoExternalUse.class)
    static List<String> parseDockerCommand(String dockerCommand) {
        if (dockerCommand == null || dockerCommand.isEmpty()) {
            return null;
        }
        // handle quoted arguments
        Matcher m = SPLIT_IN_SPACES.matcher(dockerCommand);
        List<String> commands = new ArrayList<String>();
        while (m.find()) {
            commands.add(substituteEnv(m.group(1).replace("\"", "")));
        }
        return commands;
    }

    /**
     * Split a command in the parts that LivenessProbe need
     *
     * @param livenessProbeExec
     * @return
     */
    @Restricted(NoExternalUse.class)
    static List<String> parseLivenessProbe(String livenessProbeExec) {
        if (StringUtils.isBlank(livenessProbeExec)) {
            return null;
        }
        // handle quoted arguments
        Matcher m = SPLIT_IN_SPACES.matcher(livenessProbeExec);
        List<String> commands = new ArrayList<String>();
        while (m.find()) {
            commands.add(substituteEnv(m.group(1).replace("\"", "").replace("?:\\\"", "")));
        }
        return commands;
    }

    private Map<String, Quantity> getResourcesMap(String memory, String cpu) {
        ImmutableMap.Builder<String, Quantity> builder = ImmutableMap.<String, Quantity>builder();
        String actualMemory = substituteEnv(memory);
        String actualCpu = substituteEnv(cpu);
        if (StringUtils.isNotBlank(actualMemory)) {
            Quantity memoryQuantity = new Quantity(actualMemory);
            builder.put("memory", memoryQuantity);
        }
        if (StringUtils.isNotBlank(actualCpu)) {
            Quantity cpuQuantity = new Quantity(actualCpu);
            builder.put("cpu", cpuQuantity);
        }
        return builder.build();
    }

    private Map<String, String> getAnnotationsMap(List<PodAnnotation> annotations) {
        ImmutableMap.Builder<String, String> builder = ImmutableMap.<String, String>builder();
        if (annotations != null) {
            for (PodAnnotation podAnnotation : annotations) {
                builder.put(podAnnotation.getKey(), substituteEnv(podAnnotation.getValue()));
            }
        }
        return builder.build();
    }

    private Map<String, String> getNodeSelectorMap(String selectors) {
        if (Strings.isNullOrEmpty(selectors)) {
            return ImmutableMap.of();
        } else {
            ImmutableMap.Builder<String, String> builder = ImmutableMap.<String, String>builder();

            for (String selector : selectors.split(",")) {
                String[] parts = selector.split("=");
                if (parts.length == 2 && !parts[0].isEmpty() && !parts[1].isEmpty()) {
                    builder = builder.put(parts[0], substituteEnv(parts[1]));
                } else {
                    LOGGER.log(Level.WARNING, "Ignoring selector '" + selector
                            + "'. Selectors must be in the format 'label1=value1,label2=value2'.");
                }
            }
            return builder.build();
        }
    }
}<|MERGE_RESOLUTION|>--- conflicted
+++ resolved
@@ -131,14 +131,10 @@
         }
 
         if (template.getWorkspaceVolume() != null) {
-<<<<<<< HEAD
             volumes.put(WORKSPACE_VOLUME_NAME, template.getWorkspaceVolume().buildVolume(WORKSPACE_VOLUME_NAME));
-=======
-            volumes.add(template.getWorkspaceVolume().buildVolume(WORKSPACE_VOLUME_NAME));
         } else {
             // add an empty volume to share the workspace across the pod
-            volumes.add(new VolumeBuilder().withName(WORKSPACE_VOLUME_NAME).withNewEmptyDir().endEmptyDir().build());
->>>>>>> 479ccd38
+            volumes.put(WORKSPACE_VOLUME_NAME, new VolumeBuilder().withName(WORKSPACE_VOLUME_NAME).withNewEmptyDir().endEmptyDir().build());
         }
 
         Map<String, Container> containers = new HashMap<>();
@@ -223,7 +219,7 @@
         // default workspace volume, add an empty volume to share the workspace across the pod
         if (pod.getSpec().getVolumes().stream().noneMatch(v -> WORKSPACE_VOLUME_NAME.equals(v.getName()))) {
             pod.getSpec().getVolumes()
-                    .add(new VolumeBuilder().withName(WORKSPACE_VOLUME_NAME).withNewEmptyDir("").build());
+                    .add(new VolumeBuilder().withName(WORKSPACE_VOLUME_NAME).withNewEmptyDir().endEmptyDir().build());
         }
         pod.getSpec().getContainers().stream()
                 .filter(c -> c.getVolumeMounts().stream().noneMatch(vm -> WORKSPACE_VOLUME_NAME.equals(vm.getName())))
