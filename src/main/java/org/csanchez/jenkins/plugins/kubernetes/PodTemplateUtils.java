--- conflicted
+++ resolved
@@ -229,12 +229,7 @@
             return template;
         }
 
-<<<<<<< HEAD
-        LOGGER.log(Level.FINEST, "Combining pods, parent: {0}", parent);
-        LOGGER.log(Level.FINEST, "Combining pods, template: {0}", template);
-=======
-        LOGGER.fine(() -> "Combining pods, parent: " + Serialization.asYaml(parent) + " template: " + Serialization.asYaml(template));
->>>>>>> 6bb73ef0
+        LOGGER.finest(() -> "Combining pods, parent: " + Serialization.asYaml(parent) + " template: " + Serialization.asYaml(template));
 
         Map<String, String> nodeSelector = mergeMaps(parent.getSpec().getNodeSelector(),
                 template.getSpec().getNodeSelector());
@@ -319,11 +314,7 @@
 //        podTemplate.setYaml(template.getYaml() == null ? parent.getYaml() : template.getYaml());
 
         Pod pod = specBuilder.endSpec().build();
-<<<<<<< HEAD
-        LOGGER.log(Level.FINEST, "Pods combined: {0}", pod);
-=======
-        LOGGER.fine(() -> "Pods combined: " + Serialization.asYaml(pod));
->>>>>>> 6bb73ef0
+        LOGGER.finest(() -> "Pods combined: " + Serialization.asYaml(pod));
         return pod;
     }
 
