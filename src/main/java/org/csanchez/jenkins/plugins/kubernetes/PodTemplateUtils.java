package org.csanchez.jenkins.plugins.kubernetes;

import static java.util.stream.Collectors.*;
import static org.csanchez.jenkins.plugins.kubernetes.ContainerTemplate.*;

import java.util.ArrayList;
import java.util.Collection;
import java.util.HashMap;
import java.util.LinkedHashSet;
import java.util.List;
import java.util.Map;
import java.util.Set;
import java.util.regex.Matcher;
import java.util.regex.Pattern;
<<<<<<< HEAD
import java.util.stream.Collectors;
=======
>>>>>>> 85d847d7

import javax.annotation.CheckForNull;
import javax.annotation.Nonnull;

import org.csanchez.jenkins.plugins.kubernetes.volumes.PodVolume;
import org.csanchez.jenkins.plugins.kubernetes.volumes.workspace.WorkspaceVolume;

import com.google.common.base.Preconditions;
import com.google.common.base.Strings;

import hudson.model.Label;
import hudson.model.Node;
import hudson.tools.ToolLocationNodeProperty;

public class PodTemplateUtils {

    private static final String PLACEHOLDER_KEY = "key";
    private static final String PLACEHOLDER_FORMAT = "\\$\\{%s\\}";
    private static final String PLACEHOLDER_REGEX = String.format(PLACEHOLDER_FORMAT, "(?<" + PLACEHOLDER_KEY + ">[a-zA-Z0-9_]+)");
    private static final Pattern PLACEHOLDER_PATTERN = Pattern.compile(PLACEHOLDER_REGEX);

    /**
     * Combines a {@link ContainerTemplate} with its parent.
     * @param parent        The parent container template (nullable).
     * @param template      The actual container template
     * @return              The combined container template.
     */
    public static ContainerTemplate combine(@CheckForNull ContainerTemplate parent, @Nonnull ContainerTemplate template) {
        Preconditions.checkNotNull(template, "Container template should not be null");
        if (parent == null) {
            return template;
        }

        String name = template.getName();
        String image = Strings.isNullOrEmpty(template.getImage()) ? parent.getImage() : template.getImage();
        boolean privileged = template.isPrivileged() ? template.isPrivileged() : (parent.isPrivileged() ? parent.isPrivileged() : false);
        boolean alwaysPullImage = template.isAlwaysPullImage() ? template.isAlwaysPullImage() : (parent.isAlwaysPullImage() ? parent.isAlwaysPullImage() : false);
        String workingDir = Strings.isNullOrEmpty(template.getWorkingDir()) ? (Strings.isNullOrEmpty(parent.getWorkingDir()) ? DEFAULT_WORKING_DIR : parent.getWorkingDir()) : template.getWorkingDir();
        String command = Strings.isNullOrEmpty(template.getCommand()) ? parent.getCommand() : template.getCommand();
        String args = Strings.isNullOrEmpty(template.getArgs()) ? parent.getArgs() : template.getArgs();
        boolean ttyEnabled = template.isTtyEnabled() ? template.isTtyEnabled() : (parent.isTtyEnabled() ? parent.isTtyEnabled() : false);
        String resourceRequestCpu = Strings.isNullOrEmpty(template.getResourceRequestCpu()) ? parent.getResourceRequestCpu() : template.getResourceRequestCpu();
        String resourceRequestMemory = Strings.isNullOrEmpty(template.getResourceRequestMemory()) ? parent.getResourceRequestMemory() : template.getResourceRequestMemory();
        String resourceLimitCpu = Strings.isNullOrEmpty(template.getResourceLimitCpu()) ? parent.getResourceLimitCpu() : template.getResourceLimitCpu();
        String resourceLimitMemory = Strings.isNullOrEmpty(template.getResourceLimitMemory()) ? parent.getResourceLimitMemory() : template.getResourceLimitMemory();

        ContainerTemplate combined = new ContainerTemplate(image);
        combined.setName(name);
        combined.setImage(image);
        combined.setAlwaysPullImage(alwaysPullImage);
        combined.setCommand(command);
        combined.setArgs(args);
        combined.setTtyEnabled(ttyEnabled);
        combined.setResourceLimitCpu(resourceLimitCpu);
        combined.setResourceLimitMemory(resourceLimitMemory);
        combined.setResourceRequestCpu(resourceRequestCpu);
        combined.setResourceRequestMemory(resourceRequestMemory);
        combined.setWorkingDir(workingDir);
        combined.setPrivileged(privileged);
        combined.setEnvVars(combineEnvVars(parent, template));
        return combined;
    }

    /**
     * Combines a {@link PodTemplate} with its parent.
     * @param parent        The parent container template (nullable).
     * @param template      The actual container template
     * @return              The combined container template.
     */
    public static PodTemplate combine(PodTemplate parent, PodTemplate template) {
        Preconditions.checkNotNull(template, "Pod template should not be null");
        if (parent == null) {
            return template;
        }

        String name = template.getName();
        String label = template.getLabel();
        String nodeSelector = Strings.isNullOrEmpty(template.getNodeSelector()) ? parent.getNodeSelector() : template.getNodeSelector();
        String serviceAccount = Strings.isNullOrEmpty(template.getServiceAccount()) ? parent.getServiceAccount() : template.getServiceAccount();
        Node.Mode nodeUsageMode = template.getNodeUsageMode() == null ? parent.getNodeUsageMode() : template.getNodeUsageMode();

        Set<PodImagePullSecret> imagePullSecrets = new LinkedHashSet<>();
        imagePullSecrets.addAll(parent.getImagePullSecrets());
        imagePullSecrets.addAll(template.getImagePullSecrets());

        Map<String, ContainerTemplate> combinedContainers = new HashMap<>();
        Map<String, PodVolume> combinedVolumes = new HashMap<>();

        //Containers
        Map<String, ContainerTemplate> parentContainers = parent.getContainers().stream().collect(toMap(c -> c.getName(), c -> c));
        combinedContainers.putAll(parentContainers);
        combinedContainers.putAll(template.getContainers().stream().collect(toMap(c -> c.getName(), c -> combine(parentContainers.get(c.getName()), c))));

        //Volumes
        Map<String, PodVolume> parentVolumes = parent.getVolumes().stream().collect(toMap(v -> v.getMountPath(), v -> v));
        combinedVolumes.putAll(parentVolumes);
        combinedVolumes.putAll(template.getVolumes().stream().collect(toMap(v -> v.getMountPath(), v -> v)));

        WorkspaceVolume workspaceVolume = template.isCustomWorkspaceVolumeEnabled() && template.getWorkspaceVolume() != null ? template.getWorkspaceVolume() : parent.getWorkspaceVolume();

        //Tool location node properties
        List<ToolLocationNodeProperty> toolLocationNodeProperties = new ArrayList<>();
        toolLocationNodeProperties.addAll(parent.getNodeProperties());
        toolLocationNodeProperties.addAll(template.getNodeProperties());

        PodTemplate podTemplate = new PodTemplate();
        podTemplate.setName(name);
        podTemplate.setNamespace(!Strings.isNullOrEmpty(template.getNamespace()) ? template.getNamespace() : parent.getNamespace());
        podTemplate.setLabel(label);
        podTemplate.setNodeSelector(nodeSelector);
        podTemplate.setServiceAccount(serviceAccount);
        podTemplate.setEnvVars(combineEnvVars(parent, template));
        podTemplate.setContainers(new ArrayList<>(combinedContainers.values()));
        podTemplate.setWorkspaceVolume(workspaceVolume);
        podTemplate.setVolumes(new ArrayList<>(combinedVolumes.values()));
        podTemplate.setImagePullSecrets(new ArrayList<>(imagePullSecrets));
        podTemplate.setNodeProperties(toolLocationNodeProperties);
        podTemplate.setNodeUsageMode(nodeUsageMode);

        return podTemplate;
    }

    /**
     * Unwraps the hierarchy of the PodTemplate.
     *
     * @param template                   The template to unwrap.
     * @param defaultProviderTemplate    The name of the template that provides the default values.
     * @param allTemplates               A collection of all the known templates
     * @return
     */
    static PodTemplate unwrap(PodTemplate template, String defaultProviderTemplate, Collection<PodTemplate> allTemplates) {
        if (template == null) {
            return null;
        }

        StringBuilder sb = new StringBuilder();
        if (!Strings.isNullOrEmpty(defaultProviderTemplate)) {
            sb.append(defaultProviderTemplate).append(" ");

        }
        if (!Strings.isNullOrEmpty(template.getInheritFrom())) {
            sb.append(template.getInheritFrom()).append(" ");
        }
        String inheritFrom = sb.toString();

        if (Strings.isNullOrEmpty(inheritFrom)) {
            return template;
        } else {
            String[] parentNames = inheritFrom.split("[ ]+");
            PodTemplate parent = null;
            for (String name : parentNames) {
                PodTemplate next = getTemplateByName(name, allTemplates);
                if (next != null) {
                    parent = combine(parent, unwrap(next, allTemplates));
                }
            }
            return combine(parent, template);
        }
    }

    /**
     * Unwraps the hierarchy of the PodTemplate.
     *
     * @param template                The template to unwrap.
     * @param allTemplates            A collection of all the known templates
     * @return
     */
    static PodTemplate unwrap(PodTemplate template, Collection<PodTemplate> allTemplates) {
        return unwrap(template, null, allTemplates);
    }


    /**
     * Gets the {@link PodTemplate} by {@link Label}.
     * @param label         The label.
     * @param templates     The list of all templates.
     * @return              The first pod template from the collection that has a matching label.
     */
    public static PodTemplate getTemplateByLabel(@CheckForNull Label label, Collection<PodTemplate> templates) {
        for (PodTemplate t : templates) {
            if ((label == null && t.getNodeUsageMode() == Node.Mode.NORMAL) || (label != null && label.matches(t.getLabelSet()))) {
                return t;
            }
        }
        return null;
    }

    /**
     * Gets the {@link PodTemplate} by name.
     * @param name          The name.
     * @param templates     The list of all templates.
     * @return              The first pod template from the collection that has a matching name.
     */
    public static PodTemplate getTemplateByName(@CheckForNull String name, Collection<PodTemplate> templates) {
        for (PodTemplate t : templates) {
            if (name != null && name.equals(t.getName())) {
                return t;
            }
        }
        return null;
    }

    /**
     * Substitutes a placeholder with a value found in the environment.
     * @param s     The placeholder. Should be use the format: ${placeholder}.
     * @return      The substituted value if found, or the input value otherwise.
     */
    public static String substituteEnv(String s) {
        return substitute(s, System.getenv());
    }

    /**
     * Substitutes a placeholder with a value found in the environment.
     * @param s             The placeholder. Should be use the format: ${placeholder}.
     * @param defaultValue  The default value to return if no match is found.
     * @return              The substituted value if found, or the default value otherwise.
     */
    public static String substituteEnv(String s, String defaultValue) {
        return substitute(s, System.getenv(), defaultValue);
    }

    /**
     * Substitutes a placeholder with a value found in the specified map.
     * @param s             The placeholder. Should be use the format: ${placeholder}.
     * @param properties    The map with the key value pairs to use for substitution.
     * @return              The substituted value if found, or the input value otherwise.
     */
    public static String substitute(String s, Map<String, String> properties) {
        return substitute(s, properties, null);
    }

    /**
     * Substitutes a placeholder with a value found in the specified map.
     * @param s             The placeholder. Should be use the format: ${placeholder}.
     * @param properties    The map with the key value pairs to use for substitution.
     * @param defaultValue  The default value to return if no match is found.
     * @return              The substituted value if found, or the default value otherwise.
     */
    public static String substitute(String s, Map<String, String> properties, String defaultValue) {
        if (Strings.isNullOrEmpty(s)) {
            return defaultValue;
        }

        Matcher m = PLACEHOLDER_PATTERN.matcher(s);
        while (m.find()) {
            String key = m.group(PLACEHOLDER_KEY);
            String val = properties.get(key);
            if (val != null) {
                s = s.replaceAll(String.format(PLACEHOLDER_FORMAT, key), Matcher.quoteReplacement(val));
            } else if (defaultValue != null) {
                s = s.replaceAll(String.format(PLACEHOLDER_FORMAT, key), defaultValue);
            }
        }
        return s;
    }

<<<<<<< HEAD
    private static List<AbstractContainerEnvVar> combineEnvVars(ContainerTemplate parent, ContainerTemplate template) {
        List<AbstractContainerEnvVar> combinedEnvVars = new ArrayList<>();
        combinedEnvVars.addAll(parent.getEnvVars());
        combinedEnvVars.addAll(template.getEnvVars());
        return combinedEnvVars.stream().filter(envVar -> !Strings.isNullOrEmpty(envVar.getKey())).collect(Collectors.toList());
    }


    private static List<AbstractPodEnvVar> combineEnvVars(PodTemplate parent, PodTemplate template) {
        List<AbstractPodEnvVar> combinedEnvVars = new ArrayList<>();
        combinedEnvVars.addAll(parent.getEnvVars());
        combinedEnvVars.addAll(template.getEnvVars());
        return combinedEnvVars.stream().filter(envVar -> !Strings.isNullOrEmpty(envVar.getKey())).collect(Collectors.toList());
    }
=======
    private static List<ContainerEnvVar> combineEnvVars(ContainerTemplate parent, ContainerTemplate template) {
        List<ContainerEnvVar> combinedEnvVars = new ArrayList<>();
        combinedEnvVars.addAll(parent.getEnvVars());
        combinedEnvVars.addAll(template.getEnvVars());
        return combinedEnvVars.stream().filter(envVar -> !Strings.isNullOrEmpty(envVar.getKey()))
                .collect(toList());
    }

    private static List<PodEnvVar> combineEnvVars(PodTemplate parent, PodTemplate template) {
        List<PodEnvVar> combinedEnvVars = new ArrayList<>();
        combinedEnvVars.addAll(parent.getEnvVars());
        combinedEnvVars.addAll(template.getEnvVars());
        return combinedEnvVars.stream().filter(envVar -> !Strings.isNullOrEmpty(envVar.getKey()))
                .collect(toList());
    }

>>>>>>> 85d847d7
}<|MERGE_RESOLUTION|>--- conflicted
+++ resolved
@@ -12,10 +12,7 @@
 import java.util.Set;
 import java.util.regex.Matcher;
 import java.util.regex.Pattern;
-<<<<<<< HEAD
 import java.util.stream.Collectors;
-=======
->>>>>>> 85d847d7
 
 import javax.annotation.CheckForNull;
 import javax.annotation.Nonnull;
@@ -272,7 +269,6 @@
         return s;
     }
 
-<<<<<<< HEAD
     private static List<AbstractContainerEnvVar> combineEnvVars(ContainerTemplate parent, ContainerTemplate template) {
         List<AbstractContainerEnvVar> combinedEnvVars = new ArrayList<>();
         combinedEnvVars.addAll(parent.getEnvVars());
@@ -287,22 +283,4 @@
         combinedEnvVars.addAll(template.getEnvVars());
         return combinedEnvVars.stream().filter(envVar -> !Strings.isNullOrEmpty(envVar.getKey())).collect(Collectors.toList());
     }
-=======
-    private static List<ContainerEnvVar> combineEnvVars(ContainerTemplate parent, ContainerTemplate template) {
-        List<ContainerEnvVar> combinedEnvVars = new ArrayList<>();
-        combinedEnvVars.addAll(parent.getEnvVars());
-        combinedEnvVars.addAll(template.getEnvVars());
-        return combinedEnvVars.stream().filter(envVar -> !Strings.isNullOrEmpty(envVar.getKey()))
-                .collect(toList());
-    }
-
-    private static List<PodEnvVar> combineEnvVars(PodTemplate parent, PodTemplate template) {
-        List<PodEnvVar> combinedEnvVars = new ArrayList<>();
-        combinedEnvVars.addAll(parent.getEnvVars());
-        combinedEnvVars.addAll(template.getEnvVars());
-        return combinedEnvVars.stream().filter(envVar -> !Strings.isNullOrEmpty(envVar.getKey()))
-                .collect(toList());
-    }
-
->>>>>>> 85d847d7
 }