/*
 * Copyright (C) 2015 Original Authors
 *
 * Licensed under the Apache License, Version 2.0 (the "License");
 * you may not use this file except in compliance with the License.
 * You may obtain a copy of the License at
 *
 *         http://www.apache.org/licenses/LICENSE-2.0
 *
 * Unless required by applicable law or agreed to in writing, software
 * distributed under the License is distributed on an "AS IS" BASIS,
 * WITHOUT WARRANTIES OR CONDITIONS OF ANY KIND, either express or implied.
 * See the License for the specific language governing permissions and
 * limitations under the License.
 */

package org.csanchez.jenkins.plugins.kubernetes.pipeline;

import static org.csanchez.jenkins.plugins.kubernetes.pipeline.Constants.*;

import java.io.ByteArrayOutputStream;
import java.io.Closeable;
import java.io.IOException;
import java.io.InterruptedIOException;
import java.io.OutputStream;
import java.io.PrintStream;
import java.io.Serializable;
import java.nio.charset.StandardCharsets;
import java.util.ArrayList;
import java.util.Arrays;
import java.util.HashMap;
import java.util.List;
import java.util.Map;
import java.util.concurrent.CountDownLatch;
import java.util.concurrent.TimeUnit;
import java.util.concurrent.atomic.AtomicBoolean;
import java.util.logging.Level;
import java.util.logging.Logger;

import org.apache.commons.io.output.NullOutputStream;
import org.apache.commons.io.output.TeeOutputStream;
import org.csanchez.jenkins.plugins.kubernetes.pipeline.proc.CachedProc;
import org.csanchez.jenkins.plugins.kubernetes.pipeline.proc.DeadProc;
import org.jenkinsci.plugins.workflow.steps.EnvironmentExpander;

import edu.umd.cs.findbugs.annotations.CheckForNull;
import edu.umd.cs.findbugs.annotations.SuppressFBWarnings;
import hudson.EnvVars;
import hudson.FilePath;
import hudson.Launcher;
import hudson.LauncherDecorator;
import hudson.Proc;
import hudson.model.Computer;
import hudson.model.Node;
import io.fabric8.kubernetes.api.model.ContainerStatus;
import io.fabric8.kubernetes.api.model.Pod;
import io.fabric8.kubernetes.client.KubernetesClient;
import io.fabric8.kubernetes.client.KubernetesClientException;
import io.fabric8.kubernetes.client.KubernetesClientTimeoutException;
import io.fabric8.kubernetes.client.dsl.ExecListener;
import io.fabric8.kubernetes.client.dsl.ExecWatch;
import io.fabric8.kubernetes.client.dsl.Execable;
import okhttp3.Response;

/**
 * This decorator interacts directly with the Kubernetes exec API to run commands inside a container. It does not use
 * the Jenkins agent to execute commands.
 *
 */
public class ContainerExecDecorator extends LauncherDecorator implements Serializable, Closeable {

    private static final long serialVersionUID = 4419929753433397655L;
    private static final long DEFAULT_CONTAINER_READY_TIMEOUT = 5;
    private static final String CONTAINER_READY_TIMEOUT_SYSTEM_PROPERTY = ContainerExecDecorator.class.getName() + ".containerReadyTimeout";
    private static final long CONTAINER_READY_TIMEOUT = containerReadyTimeout();
    private static final String COOKIE_VAR = "JENKINS_SERVER_COOKIE";

    private static final Logger LOGGER = Logger.getLogger(ContainerExecDecorator.class.getName());
    private static final String DEFAULT_SHELL="/bin/sh";

    private transient KubernetesClient client;


    @SuppressFBWarnings(value = "SE_TRANSIENT_FIELD_NOT_RESTORED", justification = "not needed on deserialization")
    private transient List<Closeable> closables;
    @SuppressFBWarnings(value = "SE_TRANSIENT_FIELD_NOT_RESTORED", justification = "not needed on deserialization")
    private transient Map<Integer, ContainerExecProc> processes = new HashMap<Integer, ContainerExecProc>();

    private String podName;
    private String namespace;
    private String containerName;
    private EnvironmentExpander environmentExpander;
    private EnvVars globalVars;
    private FilePath ws;
    private EnvVars rcEnvVars;
    private String shell;

    public ContainerExecDecorator() {
    }

    @Deprecated
    public ContainerExecDecorator(KubernetesClient client, String podName, String containerName, String namespace, EnvironmentExpander environmentExpander, FilePath ws) {
        this.client = client;
        this.podName = podName;
        this.namespace = namespace;
        this.containerName = containerName;
        this.environmentExpander = environmentExpander;
        this.ws = ws;
        this.shell = DEFAULT_SHELL;
    }

    @Deprecated
    public ContainerExecDecorator(KubernetesClient client, String podName, String containerName, String namespace, EnvironmentExpander environmentExpander) {
        this(client, podName, containerName, namespace, environmentExpander, null);
    }

    @Deprecated
    public ContainerExecDecorator(KubernetesClient client, String podName, String containerName, String namespace) {
        this(client, podName, containerName, namespace, null, null);
    }

    @Deprecated
    public ContainerExecDecorator(KubernetesClient client, String podName, String containerName, AtomicBoolean alive, CountDownLatch started, CountDownLatch finished, String namespace) {
        this(client, podName, containerName, namespace, null, null);
    }

    @Deprecated
    public ContainerExecDecorator(KubernetesClient client, String podName, String containerName, AtomicBoolean alive, CountDownLatch started, CountDownLatch finished) {
        this(client, podName, containerName, (String) null, null, null);
    }

    @Deprecated
    public ContainerExecDecorator(KubernetesClient client, String podName, String containerName, String path, AtomicBoolean alive, CountDownLatch started, CountDownLatch finished) {
        this(client, podName, containerName, (String) null, null, null);
    }

    public KubernetesClient getClient() {
        return client;
    }

    public void setClient(KubernetesClient client) {
        this.client = client;
    }

    public String getPodName() {
        return podName;
    }

    public void setPodName(String podName) {
        this.podName = podName;
    }

    public String getNamespace() {
        return namespace;
    }

    public void setNamespace(String namespace) {
        this.namespace = namespace;
    }

    public String getContainerName() {
        return containerName;
    }

    public void setContainerName(String containerName) {
        this.containerName = containerName;
    }

    public EnvironmentExpander getEnvironmentExpander() {
        return environmentExpander;
    }

    public void setEnvironmentExpander(EnvironmentExpander environmentExpander) {
        this.environmentExpander = environmentExpander;
    }

    public EnvVars getGlobalVars() {
        return globalVars;
    }

    public void setGlobalVars(EnvVars globalVars) {
        this.globalVars = globalVars;
    }

    public void setRunContextEnvVars(EnvVars rcVars) {
        this.rcEnvVars = rcVars;
    }

    public EnvVars getRunContextEnvVars() {
        return this.rcEnvVars;
    }

    public FilePath getWs() {
        return ws;
    }

    public void setWs(FilePath ws) {
        this.ws = ws;
    }

    public String getShell() {
        return shell == null? DEFAULT_SHELL:shell;
    }

    public void setShell(String shell) {
        this.shell = shell;
    }

    @Override
    public Launcher decorate(final Launcher launcher, final Node node) {
        return new Launcher.DecoratedLauncher(launcher) {
            @Override
            public Proc launch(ProcStarter starter) throws IOException {
                LOGGER.log(Level.FINEST, "Launch proc with environment: {0}", Arrays.toString(starter.envs()));
                String[] envVars = starter.envs();
                if (node != null) { // It seems this is possible despite the method javadoc saying it is non-null
                    final Computer computer = node.toComputer();
                    if (computer != null) {
                        List<String> resultEnvVar = new ArrayList<>();
                        try {
                            EnvVars environment = computer.getEnvironment();
                            String[] envs = starter.envs();
                            for (String keyValue : envs) {
                                String[] split = keyValue.split("=", 2);
                                if (!split[1].equals(environment.get(split[0]))) {
                                    // Only keep environment variables that differ from Computer's environment
                                    resultEnvVar.add(keyValue);
                                }
                            }
                            envVars = resultEnvVar.toArray(new String[resultEnvVar.size()]);
                        } catch (InterruptedException e) {
                            throw new IOException("Unable to retrieve environment variables", e);
                        }
                    }
                }
                return doLaunch(starter.quiet(), envVars, starter.stdout(), starter.pwd(), starter.masks(),
                        getCommands(starter));
            }

            private Proc doLaunch(boolean quiet, String[] cmdEnvs, OutputStream outputForCaller, FilePath pwd,
                    boolean[] masks, String... commands) throws IOException {
                if (processes == null) {
                    processes = new HashMap<>();
                }
                //check ifits the actual script or the ProcessLiveness check.
                int p = readPidFromPsCommand(commands);
                //if it is a liveness check, try to find the actual process to avoid doing multiple execs.
                if (p == 9999) {
                    return new DeadProc();
                } else if (p > 0 && processes.containsKey(p)) {
                    LOGGER.log(Level.INFO, "Retrieved process from cache with pid:[ " + p + "].");
                    return new CachedProc(processes.get(p));
                }

                waitUntilContainerIsReady();

                final CountDownLatch started = new CountDownLatch(1);
                final CountDownLatch finished = new CountDownLatch(1);
                final AtomicBoolean alive = new AtomicBoolean(false);


                PrintStream printStream = launcher.getListener().getLogger();
                OutputStream stream = printStream;
                // Do not send this command to the output when in quiet mode
                if (quiet) {
                    stream = new NullOutputStream();
                    printStream = new PrintStream(stream, false, StandardCharsets.UTF_8.toString());
                }

                // Send to proc caller as well if they sent one
                if (outputForCaller != null) {
                    stream = new TeeOutputStream(outputForCaller, stream);
                }
                ByteArrayOutputStream error = new ByteArrayOutputStream();

                String msg = "Executing shell script inside container [" + containerName + "] of pod [" + podName + "]";
                LOGGER.log(Level.FINEST, msg);
                printStream.println(msg);

                Execable<String, ExecWatch> execable = client.pods().inNamespace(namespace).withName(podName).inContainer(containerName)
                        .redirectingInput().writingOutput(stream).writingError(stream).writingErrorChannel(error)
                        .usingListener(new ExecListener() {
                            @Override
                            public void onOpen(Response response) {
                                alive.set(true);
                                started.countDown();
                                LOGGER.log(Level.FINEST, "onOpen : {0}", finished);
                            }

                            @Override
                            public void onFailure(Throwable t, Response response) {
                                alive.set(false);
                                t.printStackTrace(launcher.getListener().getLogger());
                                started.countDown();
                                LOGGER.log(Level.FINEST, "onFailure : {0}", finished);
                                if (finished.getCount() == 0) {
                                    LOGGER.log(Level.WARNING,
                                            "onFailure called but latch already finished. This may be a bug in the kubernetes-plugin");
                                }
                                finished.countDown();
                            }

                            @Override
                            public void onClose(int i, String s) {
                                alive.set(false);
                                started.countDown();
                                LOGGER.log(Level.FINEST, "onClose : {0}", finished);
                                if (finished.getCount() == 0) {
                                    LOGGER.log(Level.WARNING,
                                            "onClose called but latch already finished. This indicates a bug in the kubernetes-plugin");
                                }
                                finished.countDown();
                            }
                        });

                ExecWatch watch;
                try {
                    watch = execable.exec(getShell());
                } catch (KubernetesClientException e) {
                    if (e.getCause() instanceof InterruptedException) {
                        throw new IOException("JENKINS-40825: interrupted while starting websocket connection", e);
                    } else {
                        throw e;
                    }
                }

                try {
                    started.await();
                } catch (InterruptedException e) {
                    closeWatch(watch);
                    throw new IOException("JENKINS-40825: interrupted while waiting for websocket connection", e);
                }

                try {
                    if (pwd != null) {
                        // We need to get into the project workspace.
                        // The workspace is not known in advance, so we have to execute a cd command.
                        watch.getInput().write(
                                String.format("cd \"%s\"%s", pwd, NEWLINE).getBytes(StandardCharsets.UTF_8));

                    }
                    //get global vars here, run the export first as they'll get overwritten.
                    if (globalVars != null) {
                            this.setupEnvironmentVariable(globalVars, watch);
                    }

                    if(rcEnvVars != null) {
                        this.setupEnvironmentVariable(rcEnvVars, watch);
                    }

                    EnvVars envVars = new EnvVars();
                    if (environmentExpander != null) {
                        environmentExpander.expand(envVars);
                    }

                    //setup specific command envs passed into cmd
                    if (cmdEnvs != null) {
                        LOGGER.log(Level.FINEST, "Launching with env vars: {0}", Arrays.toString(cmdEnvs));
                        for (String cmdEnv : cmdEnvs) {
                            envVars.addLine(cmdEnv);
                        }
                    }

                    this.setupEnvironmentVariable(envVars, watch);
                    doExec(watch, printStream, masks, commands);
                    if (closables == null) {
                        closables = new ArrayList<>();
                    }

                    int pid = readPidFromPidFile(commands);
                    LOGGER.log(Level.INFO, "Created process inside pod: ["+podName+"], container: ["+containerName+"] with pid:["+pid+"]");
                    ContainerExecProc proc = new ContainerExecProc(watch, alive, finished, error);
                    processes.put(pid, proc);
                    closables.add(proc);
                    return proc;
                } catch (InterruptedException ie) {
                    throw new InterruptedIOException(ie.getMessage());
                } catch (Exception e) {
                    closeWatch(watch);
                    throw e;
                }
            }

            @Override
            public void kill(Map<String, String> modelEnvVars) throws IOException, InterruptedException {
                getListener().getLogger().println("Killing processes");

                String cookie = modelEnvVars.get(COOKIE_VAR);

                int exitCode = doLaunch(
                        true, null, null, null, null,
                        "sh", "-c", "kill \\`grep -l '" + COOKIE_VAR + "=" + cookie  +"' /proc/*/environ | cut -d / -f 3 \\`"
                ).join();

                getListener().getLogger().println("kill finished with exit code " + exitCode);
            }

            private void setupEnvironmentVariable(EnvVars vars, ExecWatch watch) throws IOException {
                for (Map.Entry<String, String> entry : vars.entrySet()) {
                    //Check that key is bash compliant.
                    if (entry.getKey().matches("[a-zA-Z_][a-zA-Z0-9_]*")) {
                            watch.getInput().write(
                                    String.format(
                                            "export %s='%s'%s",
                                            entry.getKey(),
                                            entry.getValue().replace("'", "'\\''"),
                                            NEWLINE
                                    ).getBytes(StandardCharsets.UTF_8)
                            );
                        }
                    }
            }

            private void waitUntilContainerIsReady() throws IOException {
                try {
                    Pod pod = client.pods().inNamespace(namespace).withName(podName)
                            .waitUntilReady(CONTAINER_READY_TIMEOUT, TimeUnit.MINUTES);

                    if (pod == null || pod.getStatus() == null || pod.getStatus().getContainerStatuses() == null) {
                        throw new IOException("Failed to execute shell script inside container " +
                                "[" + containerName + "] of pod [" + podName + "]." +
                                "Failed to get container status");
                    }

                    for (ContainerStatus info : pod.getStatus().getContainerStatuses()) {
                        if (info.getName().equals(containerName)) {
                            if (info.getReady()) {
                                return;
                            } else {
                                // container died in the meantime
                                throw new IOException("container [" + containerName + "] of pod [" + podName + "] is not ready, state is " + info.getState());
                            }
                        }
                    }
                    throw new IOException("container [" + containerName + "] does not exist in pod [" + podName + "]");
                } catch (InterruptedException | KubernetesClientTimeoutException e) {
                    throw new IOException("Failed to execute shell script inside container " +
                            "[" + containerName + "] of pod [" + podName + "]." +
                            " Timed out waiting for container to become ready!", e);
                }
            }
        };
    }

    @Override
    public void close() throws IOException {
        if (closables == null) return;

        for (Closeable closable : closables) {
            try {
                closable.close();
            } catch (Exception e) {
                LOGGER.log(Level.FINE, "failed to close {0}");
            }
        }
    }

    private static void doExec(ExecWatch watch, PrintStream out, boolean[] masks, String... statements) {
        try {
            out.print("Executing command: ");
            StringBuilder sb = new StringBuilder();
            for (int i = 0; i < statements.length; i++) {
                String s = String.format("\"%s\" ", statements[i]);
                if (masks != null && masks[i]) {
                    sb.append("******** ");
                    out.print("******** ");
                } else {
                    sb.append(s);
                    out.print(s);
                }
                watch.getInput().write(s.getBytes(StandardCharsets.UTF_8));
            }
            sb.append(NEWLINE);
            out.println();
            watch.getInput().write(NEWLINE.getBytes(StandardCharsets.UTF_8));

            // get the command exit code and print it padded so it is easier to parse in ContainerExecProc
            // We need to exit so that we know when the command has finished.
            sb.append(EXIT + NEWLINE);
            out.print(EXIT + NEWLINE);
            LOGGER.log(Level.FINEST, "Executing command: {0}", sb);
<<<<<<< HEAD
            watch.getInput().write((EXIT + NEWLINE).getBytes(StandardCharsets.UTF_8));
=======
            watch.getInput().write(ExitCodeOutputStream.EXIT_COMMAND.getBytes(StandardCharsets.UTF_8));
>>>>>>> 2bc87791

            out.flush();
            watch.getInput().flush();
        } catch (IOException e) {
            e.printStackTrace(out);
            throw new RuntimeException(e);
        }
    }

    static int readPidFromPsCommand(String... commands) {
        if (commands.length == 4 && "ps".equals(commands[0]) && "-o".equals(commands[1]) && commands[2].equals("pid=")) {
            return Integer.parseInt(commands[3]);
        }


        if (commands.length == 4 && "ps".equals(commands[0]) && "-o".equals(commands[1]) && commands[2].startsWith("-pid")) {
            return Integer.parseInt(commands[3]);
        }
        return -1;
    }


    private synchronized int readPidFromPidFile(String... commands) throws IOException, InterruptedException {
        int pid = -1;
        String pidFilePath = readPidFile(commands);
        if (pidFilePath == null) {
            return pid;
        }
        FilePath pidFile = ws.child(pidFilePath);
        for (int w = 0; w < 10 && !pidFile.exists(); w++) {
            try {
                wait(1000);
            } catch (InterruptedException e) {
                break;
            }
        }
        if (pidFile.exists()) {
            try {
                pid = Integer.parseInt(pidFile.readToString().trim());
            } catch (NumberFormatException x) {
                throw new IOException("corrupted content in " + pidFile + ": " + x, x);
            }
        }
        return pid;
    }

    @CheckForNull
    static String readPidFile(String... commands) {
        if (commands.length >= 4 && "nohup".equals(commands[0]) && "sh".equals(commands[1]) && commands[2].equals("-c") && commands[3].startsWith("echo \\$\\$ >")) {
            return commands[3].substring(13, commands[3].indexOf(";") - 1);
        }
        return null;
    }

    static String[] getCommands(Launcher.ProcStarter starter) {
        List<String> allCommands = new ArrayList<String>();

        // BourneShellScript.launchWithCookie escapes $ as $$, we convert it to \$
        for (String cmd : starter.cmds()) {
            allCommands.add(cmd.replaceAll("\\$\\$", "\\\\\\$"));
        }
        return allCommands.toArray(new String[allCommands.size()]);
    }

    private static Long containerReadyTimeout() {
        String timeout = System.getProperty(CONTAINER_READY_TIMEOUT_SYSTEM_PROPERTY, String.valueOf(DEFAULT_CONTAINER_READY_TIMEOUT));
        try {
            return Long.parseLong(timeout);
        } catch (NumberFormatException e) {
            return DEFAULT_CONTAINER_READY_TIMEOUT;
        }
    }

    private static void closeWatch(ExecWatch watch) {
        try {
            watch.close();
        } catch (Exception e) {
            LOGGER.log(Level.INFO, "failed to close watch", e);
        }
    }

    public void setKubernetesClient(KubernetesClient client) {
        this.client = client;
    }
}<|MERGE_RESOLUTION|>--- conflicted
+++ resolved
@@ -479,11 +479,7 @@
             sb.append(EXIT + NEWLINE);
             out.print(EXIT + NEWLINE);
             LOGGER.log(Level.FINEST, "Executing command: {0}", sb);
-<<<<<<< HEAD
             watch.getInput().write((EXIT + NEWLINE).getBytes(StandardCharsets.UTF_8));
-=======
-            watch.getInput().write(ExitCodeOutputStream.EXIT_COMMAND.getBytes(StandardCharsets.UTF_8));
->>>>>>> 2bc87791
 
             out.flush();
             watch.getInput().flush();
