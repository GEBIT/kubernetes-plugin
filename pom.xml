--- conflicted
+++ resolved
@@ -107,16 +107,12 @@
     <dependency>
       <groupId>org.jenkins-ci.plugins.workflow</groupId>
       <artifactId>workflow-step-api</artifactId>
-<<<<<<< HEAD
-      <version>2.19</version>
-=======
       <version>${workflow-step-api-plugin.version}</version>
     </dependency>
     <dependency>
       <groupId>org.jenkins-ci.plugins.workflow</groupId>
       <artifactId>workflow-api</artifactId>
       <version>2.33</version>
->>>>>>> fac79c62
     </dependency>
     <dependency> <!-- DeclarativeAgent -->
       <groupId>org.jenkinsci.plugins</groupId>
@@ -148,11 +144,7 @@
     <dependency>
       <groupId>org.jenkins-ci.plugins.workflow</groupId>
       <artifactId>workflow-support</artifactId>
-<<<<<<< HEAD
-      <version>3.2</version>
-=======
       <version>3.3</version>
->>>>>>> fac79c62
       <scope>test</scope>
     </dependency>
     <dependency>
