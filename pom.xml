--- conflicted
+++ resolved
@@ -4,10 +4,7 @@
     <groupId>org.jenkins-ci.plugins</groupId>
     <artifactId>plugin</artifactId>
     <version>3.43</version>
-<<<<<<< HEAD
     <relativePath />
-=======
->>>>>>> 0bd69f3d
   </parent>
 
   <groupId>org.csanchez.jenkins.plugins</groupId>
