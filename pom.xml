<project xmlns="http://maven.apache.org/POM/4.0.0" xmlns:xsi="http://www.w3.org/2001/XMLSchema-instance" xsi:schemaLocation="http://maven.apache.org/POM/4.0.0 http://maven.apache.org/maven-v4_0_0.xsd">
  <modelVersion>4.0.0</modelVersion>
  <parent>
    <groupId>org.jenkins-ci.plugins</groupId>
    <artifactId>plugin</artifactId>
    <version>3.43</version>
  </parent>

  <groupId>org.csanchez.jenkins.plugins</groupId>
  <artifactId>kubernetes</artifactId>
  <version>${revision}${changelist}</version>
  <name>Kubernetes plugin</name>
  <description>Jenkins plugin to run dynamic agents in a Kubernetes cluster</description>
  <packaging>hpi</packaging>
  <url>https://wiki.jenkins-ci.org/display/JENKINS/Kubernetes+Plugin</url>

  <scm>
    <connection>scm:git:https://github.com/jenkinsci/kubernetes-plugin.git</connection>
    <developerConnection>scm:git:https://github.com/jenkinsci/kubernetes-plugin.git</developerConnection>
    <url>https://github.com/jenkinsci/kubernetes-plugin</url>
    <tag>${scmTag}</tag>
  </scm>

  <licenses>
    <license>
      <name>Apache License 2.0</name>
      <url>https://www.apache.org/licenses/LICENSE-2.0</url>
      <distribution>repo</distribution>
    </license>
  </licenses>

  <developers>
    <developer>
      <id>carlos</id>
      <name>Carlos Sanchez</name>
      <email>carlos@apache.org</email>
    </developer>
  </developers>

  <properties>
    <revision>1.16.1</revision>
    <changelist>-SNAPSHOT</changelist>
    <!-- in minikube
    minikube ip | sed -e 's/\([0-9]*\.[0-9]*\.[0-9]*\).*/\1.1/' -->
    <connectorHost />
    <jenkins.host.address />
    <java.level>8</java.level>
    <jenkins.version>2.138.4</jenkins.version>
    <no-test-jar>false</no-test-jar>
    <useBeta>true</useBeta>
    <surefire.rerunFailingTestsCount>0</surefire.rerunFailingTestsCount>
    <pipeline-model-definition.version>1.3.7</pipeline-model-definition.version>
    <workflow-step-api-plugin.version>2.20</workflow-step-api-plugin.version>
    <slf4jVersion>1.7.26</slf4jVersion>
  </properties>

  <dependencies>
    <dependency>
      <groupId>io.fabric8</groupId>
      <artifactId>kubernetes-client</artifactId>
      <version>4.3.0</version>
      <exclusions>
        <!-- Jackson logic comes from plugins -->
        <exclusion>
          <groupId>com.fasterxml.jackson.core</groupId>
          <artifactId>jackson-core</artifactId>
        </exclusion>
        <exclusion>
          <groupId>com.fasterxml.jackson.core</groupId>
          <artifactId>jackson-databind</artifactId>
        </exclusion>
      </exclusions>
    </dependency>

    <dependency>
      <groupId>org.jenkins-ci.plugins</groupId>
      <artifactId>jackson2-api</artifactId>
      <version>2.9.9</version>
    </dependency>
    <dependency>
      <groupId>org.jenkins-ci.plugins</groupId>
      <artifactId>apache-httpcomponents-client-4-api</artifactId>
      <version>4.5.5-3.0</version>
    </dependency>
    <dependency>
      <groupId>org.jenkinsci.plugins</groupId>
      <artifactId>kubernetes-credentials</artifactId>
      <version>0.4.0</version>
    </dependency>

    <dependency> <!-- Requires Permission -->
      <groupId>org.jenkins-ci.plugins</groupId>
      <artifactId>cloudbees-folder</artifactId>
      <version>6.7</version>
    </dependency>

    <dependency>
      <groupId>org.jenkins-ci.plugins</groupId>
      <artifactId>durable-task</artifactId>
<<<<<<< HEAD
      <version>1.30-rc416.ace2b55005b1</version> <!-- TODO https://github.com/jenkinsci/durable-task-plugin/pull/95 -->
=======
      <version>1.29</version>
>>>>>>> fac79c62
    </dependency>
    <dependency>
      <groupId>org.jenkins-ci.plugins</groupId>
      <artifactId>variant</artifactId>
      <version>1.2</version>
    </dependency>
    <dependency>
      <groupId>org.jenkins-ci.plugins.workflow</groupId>
      <artifactId>workflow-step-api</artifactId>
      <version>${workflow-step-api-plugin.version}</version>
    </dependency>
    <dependency>
      <groupId>org.jenkins-ci.plugins.workflow</groupId>
      <artifactId>workflow-api</artifactId>
      <version>2.33</version>
    </dependency>
    <dependency> <!-- DeclarativeAgent -->
      <groupId>org.jenkinsci.plugins</groupId>
      <artifactId>pipeline-model-extensions</artifactId>
      <version>${pipeline-model-definition.version}</version>
      <optional>true</optional>
    </dependency>

    <!-- for testing -->
    <dependency>
      <groupId>org.jenkins-ci.plugins.workflow</groupId>
      <artifactId>workflow-job</artifactId>
      <version>2.31</version>
      <scope>test</scope>
    </dependency>
    <dependency>
      <groupId>org.jenkins-ci.plugins.workflow</groupId>
      <artifactId>workflow-basic-steps</artifactId>
      <version>2.13</version>
      <scope>test</scope>
    </dependency>
    <dependency> <!-- StepConfigTester -->
      <groupId>org.jenkins-ci.plugins.workflow</groupId>
      <artifactId>workflow-step-api</artifactId>
      <version>${workflow-step-api-plugin.version}</version>
      <classifier>tests</classifier>
      <scope>test</scope>
    </dependency>
    <dependency>
      <groupId>org.jenkins-ci.plugins.workflow</groupId>
      <artifactId>workflow-support</artifactId>
      <version>3.3</version>
      <scope>test</scope>
    </dependency>
    <dependency>
      <groupId>org.jenkins-ci.plugins.workflow</groupId>
      <artifactId>workflow-durable-task-step</artifactId>
      <version>2.28</version>
      <scope>test</scope>
    </dependency>
    <dependency> <!-- SemaphoreStep -->
      <groupId>org.jenkins-ci.plugins.workflow</groupId>
      <artifactId>workflow-support</artifactId>
      <version>3.0</version>
      <classifier>tests</classifier>
      <scope>test</scope>
    </dependency>
    <dependency>
      <groupId>org.jenkins-ci.plugins.workflow</groupId>
      <artifactId>workflow-scm-step</artifactId>
      <version>2.7</version>
      <scope>test</scope>
    </dependency>
    <dependency>
      <groupId>org.jenkins-ci.plugins</groupId>
      <artifactId>scm-api</artifactId>
      <version>2.4.1</version>
      <scope>test</scope>
    </dependency>
    <dependency>
      <groupId>org.jenkinsci.plugins</groupId>
      <artifactId>pipeline-model-definition</artifactId>
      <version>${pipeline-model-definition.version}</version>
      <scope>test</scope>
    </dependency>
    <dependency>
      <groupId>org.jenkins-ci.plugins.workflow</groupId>
      <artifactId>workflow-cps</artifactId>
      <version>2.70</version>
      <scope>test</scope>
    </dependency>
    <dependency>
      <groupId>org.mockito</groupId>
      <artifactId>mockito-core</artifactId>
      <scope>test</scope>
    </dependency>
    <dependency>
      <groupId>org.jenkins-ci.plugins</groupId>
      <artifactId>git</artifactId>
      <version>3.9.1</version>
      <scope>test</scope>
    </dependency>
    <dependency>
      <groupId>org.jenkins-ci.plugins</groupId>
      <artifactId>git</artifactId>
      <version>3.9.1</version>
      <classifier>tests</classifier>
      <scope>test</scope>
    </dependency>
    <dependency>
      <groupId>org.jenkins-ci.plugins</groupId>
      <artifactId>scm-api</artifactId>
      <version>2.4.1</version>
      <scope>test</scope>
      <classifier>tests</classifier>
    </dependency>
    <!-- for ContainerExecDecoratorPipelineTest -->
    <dependency>
      <groupId>org.jenkins-ci.plugins</groupId>
      <artifactId>ssh-agent</artifactId>
      <version>1.17</version>
      <scope>test</scope>
      <exclusions>
        <exclusion> <!-- pluginFirstClassLoader, and anyway kroniak/ssh-client includes /usr/bin/ssh-agent so JVM client is unused -->
          <groupId>org.apache.sshd</groupId>
          <artifactId>sshd-core</artifactId>
        </exclusion>
      </exclusions>
    </dependency>
    <dependency>
      <groupId>org.jenkins-ci.plugins</groupId>
      <artifactId>bouncycastle-api</artifactId>
      <version>2.17</version>
      <scope>test</scope>
    </dependency>
    <dependency>
      <groupId>org.jenkins-ci.plugins</groupId>
      <artifactId>docker-workflow</artifactId>
      <version>1.18</version>
      <scope>test</scope>
    </dependency>
  </dependencies>


  <dependencyManagement>
    <dependencies>
      <dependency>
        <groupId>org.jenkins-ci.plugins</groupId>
        <artifactId>credentials</artifactId>
        <version>2.1.18</version>
      </dependency>
      <dependency>
        <groupId>org.jenkins-ci.plugins</groupId>
        <artifactId>script-security</artifactId>
        <version>1.58</version>
      </dependency>
      <dependency>
        <groupId>org.jenkins-ci.plugins</groupId>
        <artifactId>git-client</artifactId>
        <version>2.7.5</version>
      </dependency>
      <dependency>
        <groupId>org.jenkins-ci.plugins</groupId>
        <artifactId>credentials-binding</artifactId>
        <version>1.17</version>
      </dependency>
      <dependency>
        <groupId>org.jenkins-ci.plugins</groupId>
        <artifactId>structs</artifactId>
        <version>1.18</version>
      </dependency>
      <dependency>
        <groupId>org.jenkins-ci.plugins</groupId>
        <artifactId>ssh-credentials</artifactId>
        <version>1.14</version>
      </dependency>
      <dependency>
        <groupId>org.jenkins-ci</groupId>
        <artifactId>annotation-indexer</artifactId>
        <version>1.12</version>
      </dependency>
      <dependency>
        <groupId>org.jenkins-ci.plugins</groupId>
        <artifactId>mailer</artifactId>
        <version>1.23</version>
      </dependency>
      <dependency>
        <groupId>org.jenkins-ci.plugins</groupId>
        <artifactId>junit</artifactId>
        <version>1.26.1</version>
      </dependency>
      <dependency>
        <groupId>org.apache.commons</groupId>
        <artifactId>commons-lang3</artifactId>
        <version>3.8.1</version>
      </dependency>
      <!-- force kubernetes-client dependency to match jackson2-api plugin version -->
      <dependency>
        <groupId>com.fasterxml.jackson.dataformat</groupId>
        <artifactId>jackson-dataformat-yaml</artifactId>
        <version>2.9.8</version>
      </dependency>
    </dependencies>
  </dependencyManagement>

  <build>
    <plugins>
      <plugin>
        <groupId>org.apache.maven.plugins</groupId>
        <artifactId>maven-surefire-plugin</artifactId>
        <version>3.0.0-M1</version>
        <configuration>
          <systemPropertyVariables>
            <hudson.slaves.NodeProvisioner.initialDelay>0</hudson.slaves.NodeProvisioner.initialDelay>
            <hudson.slaves.NodeProvisioner.MARGIN>50</hudson.slaves.NodeProvisioner.MARGIN>
            <hudson.slaves.NodeProvisioner.MARGIN0>0.85</hudson.slaves.NodeProvisioner.MARGIN0>
            <!-- listen in this interface for connections from kubernetes pods -->
            <connectorHost>${connectorHost}</connectorHost>
            <!-- have pods connect to this address for Jenkins -->
            <jenkins.host.address>${jenkins.host.address}</jenkins.host.address>
          </systemPropertyVariables>
        </configuration>
      </plugin>
      <plugin>
        <groupId>org.jenkins-ci.tools</groupId>
        <artifactId>maven-hpi-plugin</artifactId>
        <configuration>
          <!-- with the default setting seems that an older version of jackson from core is used
            java.lang.NoSuchMethodError: com.fasterxml.jackson.core.JsonFactory.requiresPropertyOrdering()Z
            at com.fasterxml.jackson.databind.ObjectMapper.<init>(ObjectMapper.java:549)
            at com.fasterxml.jackson.databind.ObjectMapper.<init>(ObjectMapper.java:460)
            at io.fabric8.kubernetes.client.utils.Serialization.<clinit>(Serialization.java:37)
          -->
          <pluginFirstClassLoader>true</pluginFirstClassLoader>
          <systemProperties>
            <hudson.slaves.NodeProvisioner.initialDelay>0</hudson.slaves.NodeProvisioner.initialDelay>
            <hudson.slaves.NodeProvisioner.MARGIN>50</hudson.slaves.NodeProvisioner.MARGIN>
            <hudson.slaves.NodeProvisioner.MARGIN0>0.85</hudson.slaves.NodeProvisioner.MARGIN0>
          </systemProperties>
        </configuration>
      </plugin>
      <plugin>
        <groupId>org.codehaus.mojo</groupId>
        <artifactId>versions-maven-plugin</artifactId>
        <version>2.1</version>
        <configuration>
          <rulesUri>file://${basedir}/src/test/resources/rules.xml</rulesUri>
        </configuration>
      </plugin>
    </plugins>
  </build>

  <!-- get every artifact through repo.jenkins-ci.org, which proxies all the artifacts that we need -->
  <repositories>
    <repository>
      <id>repo.jenkins-ci.org</id>
      <url>https://repo.jenkins-ci.org/public/</url>
    </repository>
  </repositories>

  <pluginRepositories>
    <pluginRepository>
      <id>repo.jenkins-ci.org</id>
      <url>https://repo.jenkins-ci.org/public/</url>
    </pluginRepository>
  </pluginRepositories>

  <profiles>
    <profile>
      <id>docker</id>
      <properties>
        <connectorHost>192.168.1.27</connectorHost>
        <jenkins.host.address>192.168.1.27</jenkins.host.address>
      </properties>
    </profile>
    <profile>
      <id>microk8s</id>
      <properties>
        <connectorHost>10.1.1.1</connectorHost>
        <jenkins.host.address>10.1.1.1</jenkins.host.address>
      </properties>
    </profile>
  </profiles>

</project><|MERGE_RESOLUTION|>--- conflicted
+++ resolved
@@ -97,11 +97,7 @@
     <dependency>
       <groupId>org.jenkins-ci.plugins</groupId>
       <artifactId>durable-task</artifactId>
-<<<<<<< HEAD
       <version>1.30-rc416.ace2b55005b1</version> <!-- TODO https://github.com/jenkinsci/durable-task-plugin/pull/95 -->
-=======
-      <version>1.29</version>
->>>>>>> fac79c62
     </dependency>
     <dependency>
       <groupId>org.jenkins-ci.plugins</groupId>
